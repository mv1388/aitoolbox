--- conflicted
+++ resolved
@@ -216,11 +216,7 @@
 ##############################
 echo "Preparing instance"
 ./prepare_instance.sh -k $key_path -a $ec2_instance_address \
-<<<<<<< HEAD
-    -f $DL_framework -v $AIToolbox_version -p $local_project_path -d $dataset_name -r $preproc_dataset $apex_setting $deepspeed_setting -o $username --aws-region $aws_region --no-ssh
-=======
-    -f $DL_framework -v $AIToolbox_version -p $local_project_path -d $dataset_name -r $preproc_dataset -o $username --no-ssh
->>>>>>> 3ea26947
+    -f $DL_framework -v $AIToolbox_version -p $local_project_path -d $dataset_name -r $preproc_dataset -o $username --aws-region $aws_region --no-ssh
 
 
 #########################################################
