from torch.utils.data import Dataset


class BasicDataset(Dataset):
    def __init__(self, data):
        """Basic PyTorch dataset where each row (first dimension) represents the example

        Args:
            data (list or torch.Tensor): dataset
        """
        self.data = data

    def __len__(self):
        return len(self.data)

    def __getitem__(self, idx):
<<<<<<< HEAD
        """

        Args:
            idx:

        Returns:

        """
        return self.data[idx]


class ListDataset(Dataset):
    def __init__(self, *data_lists):
        """Dataset wrapping lists

        Each sample will be retrieved by indexing tensors along the first dimension. This is the list dataset version
        of PyTorch built-in TensorDataset.

        Examples:
            list_dataset_1 = [...]
            list_dataset_2 = [...]
            list_dataset_3 = [...]
            ListDataset(list_dataset_1, list_dataset_2, list_dataset_3)

        Arguments:
            *data_lists (list): data lists that have the same size of the first dimension. Input is represented as
                a list of data lists.
        """
        assert all(len(data_lists[0]) == data_l for data_l in data_lists)
        self.data_lists = data_lists

    def __getitem__(self, index):
        return tuple(data_l[index] for data_l in self.data_lists)

    def __len__(self):
        return len(self.data_lists[0])
=======
        return self.data[idx]
>>>>>>> 0a1803fc
<|MERGE_RESOLUTION|>--- conflicted
+++ resolved
@@ -14,15 +14,6 @@
         return len(self.data)
 
     def __getitem__(self, idx):
-<<<<<<< HEAD
-        """
-
-        Args:
-            idx:
-
-        Returns:
-
-        """
         return self.data[idx]
 
 
@@ -50,7 +41,4 @@
         return tuple(data_l[index] for data_l in self.data_lists)
 
     def __len__(self):
-        return len(self.data_lists[0])
-=======
-        return self.data[idx]
->>>>>>> 0a1803fc
+        return len(self.data_lists[0])