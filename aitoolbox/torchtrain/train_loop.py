from tqdm import tqdm
import os
import time
import datetime
import inspect
from typing import Optional
import numpy as np
import torch
import torch.nn as nn
from torch.nn.modules import Module
import torch.multiprocessing as mp
import torch.distributed as dist
from torch.nn.parallel import DistributedDataParallel
from torch.cuda.amp import autocast, GradScaler
try:
    import deepspeed
    from aitoolbox.torchtrain.parallel import TTDeepSpeedLight
    DEEPSPEED_AVAILABLE = True
except ImportError:
    DEEPSPEED_AVAILABLE = False

from aitoolbox.utils import dict_util
from aitoolbox.torchtrain.model import TTModel, ModelWrap
from aitoolbox.torchtrain.parallel import TTDataParallel, TTDistributedDataParallel
from aitoolbox.torchtrain.multi_loss_optim import MultiLoss, MultiOptimizer
from aitoolbox.torchtrain.data.batch_model_feed_defs import AbstractModelFeedDefinition
from aitoolbox.torchtrain.tl_components.callback_handler import CallbacksHandler
from aitoolbox.torchtrain.tl_components.ddp_handler import DDPHandler
from aitoolbox.torchtrain.callbacks.model_save import ModelCheckpoint, ModelTrainEndSave
from aitoolbox.experiment.training_history import TrainingHistory
from aitoolbox.torchtrain.tl_components.model_prediction_store import ModelPredictionStore
from aitoolbox.torchtrain.tl_components.message_passing import MessageService
from aitoolbox.torchtrain.tl_components.pred_collate_fns import append_predictions, torch_cat_transf
from aitoolbox.experiment.result_package.abstract_result_packages import AbstractResultPackage


class TrainLoop:
    def __init__(self, model,
                 train_loader, validation_loader, test_loader,
                 optimizer, criterion,
                 collate_batch_pred_fn=append_predictions, pred_transform_fn=torch_cat_transf,
                 end_auto_eval=True,
                 gpu_mode='single', cuda_device_idx=None, use_amp=False):
        """Core PyTorch TrainLoop supporting the model training and target prediction

        Implements core training procedures: batch feeding into the network as part of (multi)epoch train loop,
        calculation of the loss & gradients. Apart from training related functionality the TrainLoop also implements
        the logic needed for prediction of target variables.

        Args:
            model (TTModel or ModelWrap or TTDataParallel): neural network model
            train_loader (torch.utils.data.DataLoader): data loader for train data set
            validation_loader (torch.utils.data.DataLoader or None): data loader for validation data set
            test_loader (torch.utils.data.DataLoader or None): data loader for test data set
            optimizer (torch.optim.optimizer.Optimizer or MultiOptimizer): optimizer algorithm.
            criterion (torch.nn.modules.loss._Loss or MultiLoss): criterion criterion during the training procedure.
            collate_batch_pred_fn (callable): collate function transforming batch predictions as they come out from the
                model
            pred_transform_fn (callable): function transforming all the produced predictions after all the batches have
                been run through the model
            end_auto_eval (bool or int): used to optionally disable otherwise automatic end of epoch/training val/test
                loss calculations. This is useful when conducting very costly experiments to save on compute time.
                Specify either True/False boolean to always run or never run after each epoch or specify an int to
                execute only every specified number of epochs.
            gpu_mode (str): GPU training mode selection. TrainLoop supports different GPU training modes by
                specifying one of the following:

                * ``'single'``: single GPU training
                * ``'dp'``: multi-GPU training via DataParallel
                * ``'ddp'``: multi-GPU training via DistributedDataParallel
                * ``'deepspeed'``: training via the Microsoft DeepSpeed

            cuda_device_idx (int or None): CUDA device index used when training on multiple GPUs
            use_amp (bool or dict): use 16-bit Automatic Mixed Precision (AMP)

                To switch to AMP mode either:

                * set this parameter to ``True`` to use default AMP ``torch.cuda.amp.GradScaler`` initialization params
                * provide custom AMP ``torch.cuda.amp.GradScaler`` initialization parameters as a dict as this parameter
        """
        if isinstance(model, TTModel) or isinstance(model, TTDataParallel):
            self.model = model
            self.batch_model_feed_def = None
        elif type(model) == ModelWrap:
            self.model = model.model
            self.batch_model_feed_def = model.batch_model_feed_def
        else:
            raise TypeError(f"Provided model is not either inherited from TTModel or ModelWrap. "
                            f"Provided type is: {type(model)}.")

        self.train_loader = train_loader
        self.validation_loader = validation_loader
        self.test_loader = test_loader
        self.optimizer = optimizer
        self.criterion = criterion
        self.collate_batch_pred_fn = collate_batch_pred_fn
        self.pred_transform_fn = pred_transform_fn
        self.end_auto_eval = end_auto_eval

        self.gpu_mode = gpu_mode
        self.use_amp = use_amp is True or type(use_amp) == dict
        self.amp_scaler_init = {} if use_amp is True else use_amp
        self.amp_scaler = GradScaler(**self.amp_scaler_init) if self.use_amp and self.gpu_mode != 'ddp' else None
        self.use_deepspeed = False

        USE_CUDA = torch.cuda.is_available()
        cuda_suffix = ''
        if USE_CUDA and cuda_device_idx is not None:
            if cuda_device_idx >= torch.cuda.device_count():
                raise ValueError(f'Selected cuda_device_idx of {cuda_device_idx} is too high. There are only '
                                 f'{torch.cuda.device_count()} available GPU devices. Select index ranging from '
                                 f'0 to {torch.cuda.device_count() - 1}')
            cuda_suffix = f':{cuda_device_idx}'
        self.device = torch.device(f"cuda{cuda_suffix}" if USE_CUDA else "cpu")

        self.experiment_timestamp = datetime.datetime.fromtimestamp(time.time()).strftime('%Y-%m-%d_%H-%M-%S')
        self.loss_batch_accum = []
        self.epoch = 0

        self.train_history = TrainingHistory(has_validation=self.validation_loader is not None)
        self.prediction_store = ModelPredictionStore(auto_purge=True)
        self.message_service = MessageService()

        self.ddp_training_mode = False
        self.ddp_handler: Optional[DDPHandler] = None

        self.callbacks = []
        self.callbacks_handler = CallbacksHandler(self)
        self.early_stop = False

        self.grad_cb_used = False

        if not isinstance(self.model, TTModel) and not isinstance(self.model, TTDataParallel) and \
                not isinstance(self.model, Module):
            raise TypeError('Provided model is not inherited from TTModel/TTDataParallel and base PyTorch Module')
        if not isinstance(self.model, TTModel) and not isinstance(self.model, TTDataParallel) and \
                isinstance(self.model, Module) and not isinstance(self.batch_model_feed_def, AbstractModelFeedDefinition):
            raise TypeError('Provided the base PyTorch model but did not give the batch_model_feed_def')
        if self.gpu_mode not in ['single', 'dp', 'ddp', 'deepspeed']:
            raise ValueError("gpu_mode parameter set to the non-supported value. Can use only the following values: "
                             "'single', 'dp', 'ddp' and 'deepspeed'")

    def fit(self, num_epochs, callbacks=None, grad_accumulation=1, **kwargs):
        """Train the model using the train loop

        This is the general API method which starts the model training. By calling this method and depending on
        the selected training mode provided as the TrainLoop's ``gpu_mode`` parameter the training will start in one
        of the following training modes:

        * Basic (CPU or single GPU) mode
        * DataParallel mode
        * DistributedDataParallel mode
        * Microsoft DeepSpeed mode

        Args:
            num_epochs (int): how many epochs the network will be trained
            callbacks (list or None): callbacks that are executed during the training run
            grad_accumulation (int): number of batches the gradients are accumulated before updating weights
            **kwargs: additional parameters for training methods:

                * :meth:`aitoolbox.torchtrain.train_loop.TrainLoop._train_dp`
                * :meth:`aitoolbox.torchtrain.train_loop.TrainLoop._train_ddp`
                * :meth:`aitoolbox.torchtrain.train_loop.TrainLoop._train_deepspeed`

                These training methods are called by the TrainLoop depending on the specified setting of the TrainLoop's
                ``gpu_mode`` parameter.

        Returns:
            TTModel or torch.nn.modules.Module or TTDataParallel or deepspeed.DeepSpeedLight: trained model
        """
        if self.gpu_mode == 'single':
            return self._train(num_epochs, callbacks=callbacks, grad_accumulation=grad_accumulation)
        elif self.gpu_mode == 'dp':
            return self._train_dp(num_epochs, callbacks=callbacks, grad_accumulation=grad_accumulation, **kwargs)
        elif self.gpu_mode == 'ddp':
            return self._train_ddp(num_epochs, callbacks=callbacks, grad_accumulation=grad_accumulation, **kwargs)
        elif self.gpu_mode == 'deepspeed':
            return self._train_deepspeed(num_epochs=num_epochs, callbacks=callbacks, **kwargs)
        else:
            raise ValueError("gpu_mode parameter set to the non-supported value. Can use only the following values: "
                             "'single', 'dp', 'ddp' and 'deepspeed'")

    def _train(self, num_epochs, callbacks=None, grad_accumulation=1):
        """Train the model using the train loop

        Args:
            num_epochs (int): how many epochs the network will be trained
            callbacks (list or None): callbacks that are executed during the training run
            grad_accumulation (int): number of batches the gradients are accumulated before updating weights

        Returns:
            TTModel or torch.nn.modules.Module or TTDataParallel or deepspeed.DeepSpeedLight: trained model
        """
        self.callbacks_handler.register_callbacks(callbacks)

        self.model = self.model.to(self.device)
        self.criterion = self.criterion.to(self.device)

        self.model.train()

        self.callbacks_handler.execute_train_begin()

        for self.epoch in range(self.epoch, num_epochs):
            if not self.ddp_training_mode or self.device.index == 0:
                print('\n\n================================================================================')
                print('================================================================================')
                print(f'Epoch: {self.epoch}')
            self.callbacks_handler.execute_epoch_begin()

            for iteration, batch_data in enumerate(tqdm(self.train_loader)):
                self.callbacks_handler.execute_batch_begin()

                # Feed batch into the model
<<<<<<< HEAD
                with autocast(enabled=self.use_amp):
                    if self.batch_model_feed_def is None:
                        loss_batch = self.model.get_loss(batch_data, self.criterion, self.device)
                    else:
                        loss_batch = self.batch_model_feed_def.get_loss(self.model, batch_data,
                                                                        self.criterion, self.device)
                self.loss_batch_accum.append(loss_batch.item())
                # Need to divide by the number of accumulation steps if our loss is averaged over the training samples
                loss_batch = loss_batch / grad_accumulation

                # Backward pass through the model
                if self.use_amp:
                    if not isinstance(loss_batch, MultiLoss):
                        self.amp_scaler.scale(loss_batch).backward()
                    else:
                        # Multi-loss Apex AMP calculation
                        loss_batch.backward_amp(self.optimizer.optimizer_list)
                elif self.use_deepspeed:
                    self.model.backward(loss_batch)
                else:
                    loss_batch.backward()

                if self.grad_cb_used:
                    self.callbacks_handler.execute_gradient_update()

                # if (iteration + 1) % grad_accumulation == 0 or iteration == len(self.train_loader) - 1:
                if (iteration + 1) % grad_accumulation == 0:
                    # Optimizer step
                    if self.use_deepspeed:
                        self.model.step()
                    elif self.use_amp:
                        self.amp_scaler.step(self.optimizer)
                    else:
                        self.optimizer.step()
                    if self.grad_cb_used:
                        self.callbacks_handler.execute_optimizer_step()

                    if self.use_amp:
                        self.amp_scaler.update()

                    # Optimizer zero grad
                    if not self.use_deepspeed:
                        self.optimizer.zero_grad()
=======
                loss_batch = self._calculate_batch_loss(batch_data, grad_accumulation)

                # Backward pass through the model
                self._backward_pass(loss_batch)
                if self.grad_cb_used:
                    self.callbacks_handler.execute_gradient_update()

                # Optimizer step
                self._optimizer_step(iteration, grad_accumulation)
                # Optimizer zero grad
                self._optimizer_zero_grad(iteration, grad_accumulation)
>>>>>>> ed9e4c04

                self.callbacks_handler.execute_batch_end()

            # Automatic end of epoch code - reports the train and if available validation loss and executes callbacks
            self.auto_execute_end_of_epoch()
            self.callbacks_handler.execute_epoch_end()

            self.message_service.end_of_epoch_trigger()

            if self.ddp_training_mode:
                # Sync early stopping setting between multiple processes when using DDP
                # Triggers overall early stopping if at least one of the processes has triggered early stopping
                self.early_stop = sum(self.ddp_handler.mp_sync(self.early_stop).numpy()) > 0
            # self.early_stop is changed from the early stopper callback
            if self.early_stop:
                break

        self.auto_execute_end_of_training()
        self.callbacks_handler.execute_train_end()

        return self.model

    def _calculate_batch_loss(self, batch_data, grad_accumulation):
        """Push batch data through the model and calculate the batch loss

        Args:
            batch_data: input data batch
            grad_accumulation (int): number of batches the gradients are accumulated before updating weights

        Returns:
            loss: loss calculated on current batch
        """
        if self.batch_model_feed_def is None:
            loss_batch = self.model.get_loss(batch_data, self.criterion, self.device)
        else:
            loss_batch = self.batch_model_feed_def.get_loss(self.model, batch_data, self.criterion, self.device)

        self.loss_batch_accum.append(loss_batch.item())

        # Need to divide by the number of accumulation steps if our loss is averaged over the training samples
        loss_batch = loss_batch / grad_accumulation

        return loss_batch

    def _backward_pass(self, loss_batch):
        """Execute backward pass from the current batch loss

        Args:
            loss_batch: loss calculated on current batch

        Returns:
            None
        """
        if self.use_amp:
            if not isinstance(loss_batch, MultiLoss):
                # Single loss Apex AMP calculation
                with amp.scale_loss(loss_batch, self.optimizer) as scaled_loss:
                    scaled_loss.backward()
            else:
                # Multi-loss Apex AMP calculation
                loss_batch.backward_amp(self.optimizer.optimizer_list)
        elif self.use_deepspeed:
            self.model.backward(loss_batch)
        else:
            loss_batch.backward()

    def _optimizer_step(self, iteration, grad_accumulation):
        """Execute the optimizer step

        Args:
            iteration (int): current iteration index
            grad_accumulation (int): number of batches the gradients are accumulated before updating weights

        Returns:
            None
        """
        # if (iteration + 1) % grad_accumulation == 0 or iteration == len(self.train_loader) - 1:
        if (iteration + 1) % grad_accumulation == 0:
            if self.use_deepspeed:
                self.model.step()
            else:
                self.optimizer.step()

            if self.grad_cb_used:
                self.callbacks_handler.execute_optimizer_step()

    def _optimizer_zero_grad(self, iteration, grad_accumulation):
        """Execute optimizer zero grad

        Args:
            iteration (int): current iteration index
            grad_accumulation (int): number of batches the gradients are accumulated before updating weights

        Returns:
            None
        """
        # if (iteration + 1) % grad_accumulation == 0 or iteration == len(self.train_loader) - 1:
        if (iteration + 1) % grad_accumulation == 0:
            if not self.use_deepspeed:
                self.optimizer.zero_grad()

    def auto_execute_end_of_epoch(self):
        """Basic performance evaluation executed by default at the end of each epoch

        Mainly evaluation of the loss functions which are always present as part of the training loop.

        Returns:
            None
        """
        if type(self.optimizer) == MultiOptimizer:
            train_loss_batch_accum_avg = np.mean(self.loss_batch_accum, axis=0).tolist()
        else:
            train_loss_batch_accum_avg = np.mean(self.loss_batch_accum).item()
        if self.ddp_training_mode:
            train_loss_batch_accum_avg = np.mean(self.ddp_handler.mp_sync(train_loss_batch_accum_avg).numpy()).item()

        if not self.ddp_training_mode or self.device.index == 0:
            print(f'AVG BATCH ACCUMULATED TRAIN LOSS: {train_loss_batch_accum_avg}')
        self.insert_metric_result_into_history('accumulated_loss', train_loss_batch_accum_avg)
        self.loss_batch_accum = []

        if (type(self.end_auto_eval) is bool and self.end_auto_eval) or \
                (type(self.end_auto_eval) is int and self.epoch % self.end_auto_eval == 0):
            train_loss = self.evaluate_loss_on_train_set()
            if not self.ddp_training_mode or self.device.index == 0:
                print(f'TRAIN LOSS: {train_loss}')
            self.insert_metric_result_into_history('loss', train_loss)

            if self.validation_loader is not None:
                val_loss = self.evaluate_loss_on_validation_set()
                if not self.ddp_training_mode or self.device.index == 0:
                    print(f'VAL LOSS: {val_loss}')
                self.insert_metric_result_into_history('val_loss', val_loss)

    def auto_execute_end_of_training(self):
        """Basic performance evaluation executed by default at the end of the training process

        Returns:
            None
        """
        if self.test_loader is not None and \
                ((type(self.end_auto_eval) is bool and self.end_auto_eval) or type(self.end_auto_eval) is int):
            test_loss = self.evaluate_loss_on_test_set()
            if not self.ddp_training_mode or self.device.index == 0:
                print(f'TEST LOSS: {test_loss}')
            # To keep TrainingHistory from complaining due to the non-matching metric result lengths the checking
            # has been turned off
            self.insert_metric_result_into_history('train_end_test_loss', test_loss)

    def evaluate_loss_on_train_set(self, force_prediction=False):
        """Run train dataset through the network without updating the weights and return the loss

        Args:
            force_prediction (bool): recompute the loss even if it is available in the prediction cache. This causes
                the old cached value to be overwritten.

        Returns:
            float: loss
        """
        if not self.prediction_store.has_train_loss(self.epoch) or force_prediction:
            loss = self.evaluate_model_loss(self.train_loader)
            self.prediction_store.insert_train_loss(loss, self.epoch, force_prediction)
        else:
            loss = self.prediction_store.get_train_loss(self.epoch)

        return loss

    def evaluate_loss_on_validation_set(self, force_prediction=False):
        """Run validation dataset through the network without updating the weights and return the loss

        Args:
            force_prediction (bool): recompute the loss even if it is available in the prediction cache. This causes
                the old cached value to be overwritten.

        Returns:
            float: loss
        """
        if not self.prediction_store.has_val_loss(self.epoch) or force_prediction:
            loss = self.evaluate_model_loss(self.validation_loader)
            self.prediction_store.insert_val_loss(loss, self.epoch, force_prediction)
        else:
            loss = self.prediction_store.get_val_loss(self.epoch)

        return loss

    def evaluate_loss_on_test_set(self, force_prediction=False):
        """Run test dataset through the network without updating the weights and return the loss

        Args:
            force_prediction (bool): recompute the loss even if it is available in the prediction cache. This causes
                the old cached value to be overwritten.

        Returns:
            float: loss
        """
        if not self.prediction_store.has_test_loss(self.epoch) or force_prediction:
            loss = self.evaluate_model_loss(self.test_loader)
            self.prediction_store.insert_test_loss(loss, self.epoch, force_prediction)
        else:
            loss = self.prediction_store.get_test_loss(self.epoch)

        return loss

    def evaluate_model_loss(self, data_loader):
        """Run given dataset through the network without updating the weights and return the loss

        Args:
            data_loader (torch.utils.data.DataLoader): dataloader containing the data on which the loss is calculated

        Returns:
            float: loss
        """
        self.model = self.model.to(self.device)
        self.criterion = self.criterion.to(self.device)

        self.model.eval()
        loss_avg = []

        with torch.no_grad():
            for batch_data in tqdm(data_loader):
                if self.batch_model_feed_def is None:
                    loss_batch = self.model.get_loss_eval(batch_data, self.criterion, self.device)
                else:
                    loss_batch = self.batch_model_feed_def.get_loss_eval(self.model, batch_data, self.criterion,
                                                                         self.device)

                loss_avg.append(loss_batch.item())

            if self.ddp_training_mode:
                loss_avg = self.ddp_handler.mp_sync(loss_avg).numpy()

        self.model.train()

        return np.mean(loss_avg, axis=0)

    def predict_on_train_set(self, force_prediction=False):
        """Run train dataset through the network and return true target values, target predictions and metadata

        Args:
            force_prediction (bool): recompute the output prediction even if it is available in the prediction cache.
                This causes the old cached predictions to be overwritten.

        Returns:
            (torch.Tensor, torch.Tensor, dict): y_pred, y_true, metadata
        """
        if not self.prediction_store.has_train_predictions(self.epoch) or force_prediction:
            predictions = self.predict_with_model(self.train_loader)
            self.prediction_store.insert_train_predictions(predictions, self.epoch, force_prediction)
        else:
            predictions = self.prediction_store.get_train_predictions(self.epoch)

        return predictions

    def predict_on_validation_set(self, force_prediction=False):
        """Run validation dataset through the network and return true target values, target predictions and metadata

        Args:
            force_prediction (bool): recompute the output prediction even if it is available in the prediction cache.
                This causes the old cached predictions to be overwritten.

        Returns:
            (torch.Tensor, torch.Tensor, dict): y_pred, y_true, metadata
        """
        if not self.prediction_store.has_val_predictions(self.epoch) or force_prediction:
            predictions = self.predict_with_model(self.validation_loader)
            self.prediction_store.insert_val_predictions(predictions, self.epoch, force_prediction)
        else:
            predictions = self.prediction_store.get_val_predictions(self.epoch)

        return predictions

    def predict_on_test_set(self, force_prediction=False):
        """Run test dataset through the network and return true target values, target predictions and metadata

        Args:
            force_prediction (bool): recompute the output prediction even if it is available in the prediction cache.
                This causes the old cached predictions to be overwritten.

        Returns:
            (torch.Tensor, torch.Tensor, dict): y_pred, y_true, metadata
        """
        if not self.prediction_store.has_test_predictions(self.epoch) or force_prediction:
            predictions = self.predict_with_model(self.test_loader)
            self.prediction_store.insert_test_predictions(predictions, self.epoch, force_prediction)
        else:
            predictions = self.prediction_store.get_test_predictions(self.epoch)

        return predictions

    def predict_with_model(self, data_loader):
        """Run given dataset through the network and return true target values, target predictions and metadata

        Args:
            data_loader (torch.utils.data.DataLoader): dataloader containing the data on which the output predictions
                are calculated

        Returns:
            (torch.Tensor, torch.Tensor, dict): y_pred, y_true, metadata
        """
        self.model = self.model.to(self.device)

        self.model.eval()
        y_pred, y_test, metadata_list = [], [], []

        with torch.no_grad():
            for batch_data in tqdm(data_loader):
                if self.batch_model_feed_def is None:
                    y_pred_batch, y_test_batch, metadata_batch = self.model.get_predictions(batch_data, self.device)
                else:
                    y_pred_batch, y_test_batch, metadata_batch = \
                        self.batch_model_feed_def.get_predictions(self.model, batch_data, self.device)

                y_pred = self.collate_batch_pred_fn(y_pred_batch, y_pred)
                y_test = self.collate_batch_pred_fn(y_test_batch, y_test)

                if metadata_batch is not None:
                    metadata_list.append(metadata_batch)

            y_pred = self.pred_transform_fn(y_pred)
            y_test = self.pred_transform_fn(y_test)

            metadata = dict_util.combine_prediction_metadata_batches(metadata_list) if len(metadata_list) > 0 else None

            if self.ddp_training_mode:
                y_pred = self.ddp_handler.mp_sync(y_pred).cpu()
                y_test = self.ddp_handler.mp_sync(y_test).cpu()
                metadata = self.ddp_handler.mp_sync_dict_of_lists(metadata) if metadata is not None else None

        self.model.train()

        return y_pred, y_test, metadata

    def insert_metric_result_into_history(self, metric_name, metric_result):
        """Insert a metric result into the train history

        This is the main and preferred API function for metric insertion as part of the train loop.

        Args:
            metric_name (str): name of the metric to be inserted
            metric_result (float or dict): new result for the corresponding metric
        """
        self.train_history.insert_single_result_into_history(metric_name, metric_result)

    def _train_dp(self, num_epochs, callbacks=None, grad_accumulation=1, dp_model_args=None):
        """Train the model on multi-GPU with DataParallel auto wrapping

        Args:
            num_epochs (int): how many epochs the network will be trained
            callbacks (list or None): callbacks that are executed during the training run
            grad_accumulation (int): number of batches the gradients are accumulated before updating weights
            dp_model_args (dict or None): parameters for :class:`aitoolbox.torchtrain.parallel.TTDataParallel` /
                ``nn.DataParallel`` DP model wrap.
                Probably the most common optional parameter to set is ``TTDataParallel``'s ``add_model_attributes``
                list. In this list the user can list any additional TTModel attributes which need to be transferred to
                the TTDataParallel level to enable their use in the transferred/exposed class methods.

        Returns:
            TTDataParallel or nn.DataParallel: trained model
        """
        dp_model_args = dp_model_args if dp_model_args is not None else {}

        if not isinstance(self.model, TTDataParallel) and not isinstance(self.model, nn.DataParallel):
            if isinstance(self.model, TTModel):
                self.model = TTDataParallel(self.model, **dp_model_args)
            else:
                self.model = nn.DataParallel(self.model, **dp_model_args)

        return self._train(num_epochs, callbacks, grad_accumulation)

    def _train_ddp(self, num_epochs, callbacks=None, grad_accumulation=1,
                   ddp_model_args=None, in_process_data_load=None,
                   num_nodes=1, node_rank=0, num_gpus=torch.cuda.device_count()):
        """Train the model using the train loop in the Distributed Data Parallel setting

        During the training, multiple processes will be spawned, one for each of the available GPUs.

        Args:
            num_epochs (int): how many epochs the network will be trained
            callbacks (list or None): callbacks that are executed during the training run
            grad_accumulation (int): number of batches the gradients are accumulated before updating weights
            ddp_model_args (dict or None): parameters for DistributedDataParallel model
                Available parameters for DistributedDataParallel:
                    https://pytorch.org/docs/master/nn.html#torch.nn.parallel.DistributedDataParallel
            in_process_data_load (AbstractCallback or list or None):
                in-process data loading logic implemented as a torchtrain callback. The logic should be placed inside
                the on_multiprocess_start() callback function.
                When using this data loading option bare in mind that loaded dataset will be replicated in memory for
                every spawned training process. This can in turn in cause extensive overall memory consumption.
            num_nodes (int): number of nodes in the cluster
            node_rank (int): rank of the current node
            num_gpus (int): number of GPUs in the node
        """
        self.ddp_training_mode = True
        os.environ['MASTER_ADDR'] = 'localhost'
        os.environ['MASTER_PORT'] = '8888'
        # Based on:
        # https://blog.exxactcorp.com/pytorch-1-5-1-bug-fix-release/
        # https://github.com/pytorch/pytorch/issues/37377
        os.environ['MKL_THREADING_LAYER'] = 'GNU'
        ddp_args = {
            'node_rank': node_rank,
            'num_gpus': num_gpus,
            'world_size': num_nodes * num_gpus,
            'ddp_model_args': ddp_model_args if ddp_model_args is not None else {}
        }

        from aitoolbox.torchtrain.callbacks.abstract import AbstractCallback
        if isinstance(in_process_data_load, AbstractCallback):
            in_process_data_load = [in_process_data_load]

        mp.spawn(self._spawn_fit,
                 args=(
                     ddp_args, num_epochs, callbacks, grad_accumulation, in_process_data_load
                 ),
                 nprocs=ddp_args['world_size'])

    def _spawn_fit(self, gpu, ddp_args, num_epochs, callbacks, grad_accumulation, in_process_data_load):
        """Helper function that prepares the TrainLoop state inside each of the spawned processes and initiates training

        Args:
            gpu (int): provided by the mp.spawn(); index of the GPU allocated to the current process
            ddp_args (dict): parameters dict needed for the distributed training setup
            num_epochs (int): how many epochs the network will be trained
            callbacks (list or None): callbacks that are executed during the training run
            grad_accumulation (int): number of batches the gradients are accumulated before updating weights
            in_process_data_load (list or None): in-process data loading logic implemented as a torchtrain callback.
                The logic should be placed inside the on_multiprocess_start() callback function.
                When using this data loading option bare in mind that loaded dataset will be replicated in memory for
                every spawned training process. This can in turn in cause extensive overall memory consumption.
        """
        rank = ddp_args['node_rank'] * ddp_args['num_gpus'] + gpu
        dist.init_process_group(backend='nccl', init_method='env://', world_size=ddp_args['world_size'], rank=rank)
        torch.manual_seed(0)
        torch.cuda.set_device(gpu)
        self.device = torch.device(f"cuda:{gpu}")
        self.callbacks_handler.mp_filter_callbacks()

        # Optionally load data in-process
        self.callbacks_handler.register_callbacks(in_process_data_load)
        self.callbacks_handler.execute_multiprocess_start()
        # Add DistributedSampler to the data loaders
        self.ddp_handler = DDPHandler(self)
        self.ddp_handler.add_distributed_samplers(ddp_args['world_size'], rank)

        # Move to the GPU belonging to the process
        self.model = self.model.to(self.device)
        self.criterion = self.criterion.to(self.device)

        # Optionally initialize AMP scaler inside each of the processes
        if self.use_amp:
            self.amp_scaler = GradScaler(**self.amp_scaler_init)

        # Wrap models into DDP module
        if isinstance(self.model, TTModel):
            self.model = TTDistributedDataParallel(self.model, device_ids=[gpu], **ddp_args['ddp_model_args'])
        else:
            self.model = DistributedDataParallel(self.model, device_ids=[gpu], **ddp_args['ddp_model_args'])

        self._train(num_epochs, callbacks, grad_accumulation)

    def _train_deepspeed(self, deepspeed_args, num_epochs, callbacks=None,
                         add_model_attributes=None, **ds_model_args):
        """Train the model using Microsoft DeepSpeed package

        Before starting the training the DeepSpeed library needs to be installed on the machine. Find the installation
        instructions on this page: https://www.deepspeed.ai/getting-started/#installation.

        If you want to manually install the DeepSpeed package execute the ``install.sh`` script:
        https://github.com/microsoft/DeepSpeed/blob/master/install.sh

        Args:
            deepspeed_args (argparse.Namespace): argparser results structured as per DeepSpeed requirements.
                A dictionary containing local_rank and deepspeed_config file location.
            num_epochs (int): how many epochs the network will be trained
            callbacks (list): callbacks that are executed during the training run
            add_model_attributes (list or tuple or None): additional TTModel attributes which need to be transferred to
                the TTDataParallel level to enable their use in the transferred/exposed class methods
            **ds_model_args: additional parameters for the underlying ``deepspeed.DeepSpeedLight`` class

                Possible arguments: https://deepspeed.readthedocs.io/en/latest/initialize.html

        Returns:
            deepspeed.DeepSpeedLight: DeepSpeed model engine
        """
        if not DEEPSPEED_AVAILABLE:
            raise ValueError('Trying to use Microsoft DeepSpeed. However, DeepSpeed is not installed.')
        if self.use_amp:
            raise ValueError('Base Nvidia APEX AMP enabled. To use DeepSpeed first disable base AMP and specify '
                             'the AMP as part of DeepSpeed config.')

        self.use_deepspeed = True

        self.model = TTDeepSpeedLight(
            args=deepspeed_args,
            model=self.model, model_parameters=self.model.parameters(), add_model_attributes=add_model_attributes,
            training_data=self.train_loader.dataset,
            **ds_model_args
        )
        self.optimizer = self.model.optimizer
        self.train_loader = self.model.training_dataloader

        return self._train(num_epochs, callbacks)

    def __call__(self, num_epochs, callbacks=None, grad_accumulation=1, **kwargs):
        """Train the model using the train loop

        This is a convenience function which calls the main TrainLoop model training method fit().

        Args:
            num_epochs (int): how many epochs the network will be trained
            callbacks (list): callbacks that are executed during the training run
            grad_accumulation (int): number of batches the gradients are accumulated before updating weights
            **kwargs: additional parameters for ``_train_dp()``, ``_train_ddp()`` and ``_train_deepspeed()`` methods.

        Returns:
            TTModel or torch.nn.modules.Module or TTDataParallel: trained model
        """
        return self.fit(num_epochs, callbacks, grad_accumulation, **kwargs)


class TrainLoopCheckpoint(TrainLoop):
    def __init__(self, model,
                 train_loader, validation_loader, test_loader,
                 optimizer, criterion,
                 project_name, experiment_name, local_model_result_folder_path,
                 hyperparams,
                 cloud_save_mode='s3', bucket_name='model-result', cloud_dir_prefix='', source_dirs=(),
                 rm_subopt_local_models=False, num_best_checkpoints_kept=2,
                 collate_batch_pred_fn=append_predictions, pred_transform_fn=torch_cat_transf,
                 end_auto_eval=True,
                 gpu_mode='single', cuda_device_idx=None, use_amp=False):
        """TrainLoop with the automatic model check-pointing at the end of each epoch

        Args:
            model (TTModel or ModelWrap or TTDataParallel): neural network model
            train_loader (torch.utils.data.DataLoader): data loader for train data set
            validation_loader (torch.utils.data.DataLoader or None): data loader for validation data set
            test_loader (torch.utils.data.DataLoader or None): data loader for test data set
            optimizer (torch.optim.optimizer.Optimizer or MultiOptimizer): optimizer algorithm.
            criterion (torch.nn.modules.loss._Loss or MultiLoss): criterion criterion during the training procedure.
            project_name (str): root name of the project
            experiment_name (str): name of the particular experiment
            local_model_result_folder_path (str): root local path where project folder will be created
            hyperparams (dict): used hyper-parameters. When running the TrainLoop from jupyter notebook in order to
                ensure the python experiment file copying to the experiment folder, the user needs to manually
                specify the python file path as the value for the `experiment_file_path` key. If running the training
                directly from the terminal the path deduction is done automatically.
            cloud_save_mode (str or None): Storage destination selector.
                For AWS S3: 's3' / 'aws_s3' / 'aws'
                For Google Cloud Storage: 'gcs' / 'google_storage' / 'google storage'
                Everything else results just in local storage to disk
            bucket_name (str): name of the bucket in the cloud storage
            cloud_dir_prefix (str): path to the folder inside the bucket where the experiments are going to be saved
            source_dirs (list or tuple): paths to the local folders with the source code files used in experiment
            rm_subopt_local_models (bool or str): if True, the deciding metric is set to 'loss'. Give string metric name
                to set it as a deciding metric for suboptimal model removal. If metric name consists of substring 'loss'
                the metric minimization is done otherwise metric maximization is done
            num_best_checkpoints_kept (int): number of best performing models which are kept when removing suboptimal
                model checkpoints
            collate_batch_pred_fn (callable): collate function transforming batch predictions as they come out from the
                model
            pred_transform_fn (callable): function transforming all the produced predictions after all the batches have
                been run through the model
            end_auto_eval (bool or int): used to optionally disable otherwise automatic end of epoch/training val/test
                loss calculations. This is useful when conducting very costly experiments to save on compute time.
                Specify either True/False boolean to always run or never run after each epoch or specify an int to
                execute only every specified number of epochs.
            gpu_mode (str): GPU training mode selection. TrainLoop supports different GPU training modes by
                specifying one of the following:

                * ``'single'``: single GPU training
                * ``'dp'``: multi-GPU training via DataParallel
                * ``'ddp'``: multi-GPU training via DistributedDataParallel
                * ``'deepspeed'``: training via the Microsoft DeepSpeed

            cuda_device_idx (int or None): CUDA device index used when training on multiple GPUs
            use_amp (bool or dict): use 16-bit Automatic Mixed Precision (AMP)

                To switch to AMP mode either:

                * set this parameter to ``True`` to use default AMP ``torch.cuda.amp.GradScaler`` initialization params
                * provide custom AMP ``torch.cuda.amp.GradScaler`` initialization parameters as a dict as this parameter
        """
        TrainLoop.__init__(self, model, train_loader, validation_loader, test_loader, optimizer, criterion,
                           collate_batch_pred_fn, pred_transform_fn,
                           end_auto_eval, gpu_mode, cuda_device_idx, use_amp)
        self.project_name = project_name
        self.experiment_name = experiment_name
        self.local_model_result_folder_path = os.path.expanduser(local_model_result_folder_path)
        self.hyperparams = hyperparams
        self.cloud_save_mode = cloud_save_mode
        self.bucket_name = bucket_name
        self.cloud_dir_prefix = cloud_dir_prefix
        self.rm_subopt_local_models = rm_subopt_local_models

        if 'experiment_file_path' not in self.hyperparams:
            self.hyperparams['experiment_file_path'] = inspect.getframeinfo(inspect.currentframe().f_back).filename
        if 'source_dirs_paths' not in self.hyperparams:
            self.hyperparams['source_dirs_paths'] = source_dirs

        self.callbacks_handler.register_callbacks([
            ModelCheckpoint(self.project_name, self.experiment_name, self.local_model_result_folder_path,
                            self.hyperparams,
                            cloud_save_mode=self.cloud_save_mode,
                            bucket_name=bucket_name, cloud_dir_prefix=cloud_dir_prefix,
                            rm_subopt_local_models=self.rm_subopt_local_models,
                            num_best_checkpoints_kept=num_best_checkpoints_kept)
        ], cache_callbacks=True)


class TrainLoopEndSave(TrainLoop):
    def __init__(self, model,
                 train_loader, validation_loader, test_loader,
                 optimizer, criterion,
                 project_name, experiment_name, local_model_result_folder_path,
                 hyperparams, val_result_package=None, test_result_package=None,
                 cloud_save_mode='s3', bucket_name='model-result', cloud_dir_prefix='', source_dirs=(),
                 collate_batch_pred_fn=append_predictions, pred_transform_fn=torch_cat_transf,
                 end_auto_eval=True,
                 gpu_mode='single', cuda_device_idx=None, use_amp=False):
        """TrainLoop with the model performance evaluation and final model saving at the end of the training process

        Args:
            model (TTModel or ModelWrap or TTDataParallel): neural network model
            train_loader (torch.utils.data.DataLoader): data loader for train data set
            validation_loader (torch.utils.data.DataLoader or None): data loader for validation data set
            test_loader (torch.utils.data.DataLoader or None): data loader for test data set
            optimizer (torch.optim.optimizer.Optimizer or MultiOptimizer): optimizer algorithm.
            criterion (torch.nn.modules.loss._Loss or MultiLoss): criterion criterion during the training procedure.
            project_name (str): root name of the project
            experiment_name (str): name of the particular experiment
            local_model_result_folder_path (str): root local path where project folder will be created
            hyperparams (dict): used hyper-parameters. When running the TrainLoop from jupyter notebook in order to
                ensure the python experiment file copying to the experiment folder, the user needs to manually
                specify the python file path as the value for the `experiment_file_path` key. If running the training
                directly from the terminal the path deduction is done automatically.
            val_result_package (AbstractResultPackage or None): result package evaluated on validation data at  the end
                of the training
            test_result_package (AbstractResultPackage or None): result package evaluated on test data at the end
                of the training
            cloud_save_mode (str or None): Storage destination selector.
                For AWS S3: 's3' / 'aws_s3' / 'aws'
                For Google Cloud Storage: 'gcs' / 'google_storage' / 'google storage'
                Everything else results just in local storage to disk
            bucket_name (str): name of the bucket in the cloud storage
            cloud_dir_prefix (str): path to the folder inside the bucket where the experiments are going to be saved
            source_dirs (list or tuple): paths to the local folders with the source code files used in experiment
            collate_batch_pred_fn (callable): collate function transforming batch predictions as they come out from the
                model
            pred_transform_fn (callable): function transforming all the produced predictions after all the batches have
                been run through the model
            end_auto_eval (bool or int): used to optionally disable otherwise automatic end of epoch/training val/test
                loss calculations. This is useful when conducting very costly experiments to save on compute time.
                Specify either True/False boolean to always run or never run after each epoch or specify an int to
                execute only every specified number of epochs.
            gpu_mode (str): GPU training mode selection. TrainLoop supports different GPU training modes by
                specifying one of the following:

                * ``'single'``: single GPU training
                * ``'dp'``: multi-GPU training via DataParallel
                * ``'ddp'``: multi-GPU training via DistributedDataParallel
                * ``'deepspeed'``: training via the Microsoft DeepSpeed

            cuda_device_idx (int or None): CUDA device index used when training on multiple GPUs
            use_amp (bool or dict): use 16-bit Automatic Mixed Precision (AMP)

                To switch to AMP mode either:

                * set this parameter to ``True`` to use default AMP ``torch.cuda.amp.GradScaler`` initialization params
                * provide custom AMP ``torch.cuda.amp.GradScaler`` initialization parameters as a dict as this parameter
        """
        TrainLoop.__init__(self, model, train_loader, validation_loader, test_loader, optimizer, criterion,
                           collate_batch_pred_fn, pred_transform_fn,
                           end_auto_eval, gpu_mode, cuda_device_idx, use_amp)
        self.project_name = project_name
        self.experiment_name = experiment_name
        self.local_model_result_folder_path = os.path.expanduser(local_model_result_folder_path)
        self.hyperparams = hyperparams
        self.val_result_package = val_result_package
        self.test_result_package = test_result_package
        self.cloud_save_mode = cloud_save_mode
        self.bucket_name = bucket_name
        self.cloud_dir_prefix = cloud_dir_prefix

        if 'experiment_file_path' not in self.hyperparams:
            self.hyperparams['experiment_file_path'] = inspect.getframeinfo(inspect.currentframe().f_back).filename
        if 'source_dirs_paths' not in self.hyperparams:
            self.hyperparams['source_dirs_paths'] = source_dirs
        self.check_if_result_packages_possible()

        self.callbacks_handler.register_callbacks([
            ModelTrainEndSave(self.project_name, self.experiment_name, self.local_model_result_folder_path,
                              self.hyperparams, self.val_result_package, self.test_result_package,
                              cloud_save_mode=self.cloud_save_mode,
                              bucket_name=bucket_name, cloud_dir_prefix=cloud_dir_prefix)
        ], cache_callbacks=True)

    def check_if_result_packages_possible(self):
        if self.val_result_package is not None and self.validation_loader is None:
            raise ValueError('Given the val_result_package but not supplied the validation_loader. '
                             'If you want to calculate the val_result_package the validation_loader has to be provided.')

        if self.test_result_package is not None and self.test_loader is None:
            raise ValueError('Given the test_result_package but not supplied the test_loader. '
                             'If you want to calculate the test_result_package the test_loader has to be provided.')

        if self.val_result_package is None and self.test_result_package is None:
            raise ValueError('Both val_result_package and test_result_package are None. '
                             'At least one of these should be not None but actual result package.')

        if self.val_result_package is not None and not isinstance(self.val_result_package, AbstractResultPackage):
            raise TypeError(f'val_result_package {self.val_result_package} is not inherited from AbstractResultPackage')

        if self.test_result_package is not None and not isinstance(self.test_result_package, AbstractResultPackage):
            raise TypeError(f'test_result_package {self.test_result_package} is not inherited from AbstractResultPackage')


class TrainLoopCheckpointEndSave(TrainLoopEndSave):
    def __init__(self, model,
                 train_loader, validation_loader, test_loader,
                 optimizer, criterion,
                 project_name, experiment_name, local_model_result_folder_path,
                 hyperparams, val_result_package=None, test_result_package=None,
                 cloud_save_mode='s3', bucket_name='model-result', cloud_dir_prefix='', source_dirs=(),
                 rm_subopt_local_models=False, num_best_checkpoints_kept=2,
                 collate_batch_pred_fn=append_predictions, pred_transform_fn=torch_cat_transf,
                 end_auto_eval=True,
                 gpu_mode='single', cuda_device_idx=None, use_amp=False):
        """TrainLoop both saving model check-pointing at the end of each epoch and model performance reporting
            and model saving at the end of the training process

        Args:
            model (TTModel or ModelWrap or TTDataParallel): neural network model
            train_loader (torch.utils.data.DataLoader): data loader for train data set
            validation_loader (torch.utils.data.DataLoader or None): data loader for validation data set
            test_loader (torch.utils.data.DataLoader or None): data loader for test data set
            optimizer (torch.optim.optimizer.Optimizer or MultiOptimizer): optimizer algorithm.
            criterion (torch.nn.modules.loss._Loss or MultiLoss): criterion criterion during the training procedure.
            project_name (str): root name of the project
            experiment_name (str): name of the particular experiment
            local_model_result_folder_path (str): root local path where project folder will be created
            hyperparams (dict): used hyper-parameters. When running the TrainLoop from jupyter notebook in order to
                ensure the python experiment file copying to the experiment folder, the user needs to manually
                specify the python file path as the value for the `experiment_file_path` key. If running the training
                directly from the terminal the path deduction is done automatically.
            val_result_package (AbstractResultPackage or None): result package evaluated on validation data at the end
                of the training
            test_result_package (AbstractResultPackage or None): result package evaluated on test data at the end
                of the training
            cloud_save_mode (str or None): Storage destination selector.
                For AWS S3: 's3' / 'aws_s3' / 'aws'
                For Google Cloud Storage: 'gcs' / 'google_storage' / 'google storage'
                Everything else results just in local storage to disk
            bucket_name (str): name of the bucket in the cloud storage
            cloud_dir_prefix (str): path to the folder inside the bucket where the experiments are going to be saved
            source_dirs (list or tuple): paths to the local folders with the source code files used in experiment
            rm_subopt_local_models (bool or str): if True, the deciding metric is set to 'loss'. Give string metric name
                to set it as a deciding metric for suboptimal model removal. If metric name consists of substring 'loss'
                the metric minimization is done otherwise metric maximization is done
            num_best_checkpoints_kept (int): number of best performing models which are kept when removing suboptimal
                model checkpoints
            collate_batch_pred_fn (callable): collate function transforming batch predictions as they come out from the
                model
            pred_transform_fn (callable): function transforming all the produced predictions after all the batches have
                been run through the model
            end_auto_eval (bool or int): used to optionally disable otherwise automatic end of epoch/training val/test
                loss calculations. This is useful when conducting very costly experiments to save on compute time.
                Specify either True/False boolean to always run or never run after each epoch or specify an int to
                execute only every specified number of epochs.
            gpu_mode (str): GPU training mode selection. TrainLoop supports different GPU training modes by
                specifying one of the following:

                * ``'single'``: single GPU training
                * ``'dp'``: multi-GPU training via DataParallel
                * ``'ddp'``: multi-GPU training via DistributedDataParallel
                * ``'deepspeed'``: training via the Microsoft DeepSpeed

            cuda_device_idx (int or None): CUDA device index used when training on multiple GPUs
            use_amp (bool or dict): use 16-bit Automatic Mixed Precision (AMP)

                To switch to AMP mode either:

                * set this parameter to ``True`` to use default AMP ``torch.cuda.amp.GradScaler`` initialization params
                * provide custom AMP ``torch.cuda.amp.GradScaler`` initialization parameters as a dict as this parameter
        """
        if 'experiment_file_path' not in hyperparams:
            hyperparams['experiment_file_path'] = inspect.getframeinfo(inspect.currentframe().f_back).filename
        if 'source_dirs_paths' not in hyperparams:
            hyperparams['source_dirs_paths'] = source_dirs

        TrainLoopEndSave.__init__(self, model, train_loader, validation_loader, test_loader,
                                  optimizer, criterion,
                                  project_name, experiment_name, os.path.expanduser(local_model_result_folder_path),
                                  hyperparams, val_result_package, test_result_package,
                                  cloud_save_mode, bucket_name, cloud_dir_prefix, source_dirs,
                                  collate_batch_pred_fn, pred_transform_fn,
                                  end_auto_eval, gpu_mode, cuda_device_idx, use_amp)
        self.rm_subopt_local_models = rm_subopt_local_models

        self.callbacks_handler.register_callbacks([
            ModelCheckpoint(self.project_name, self.experiment_name, self.local_model_result_folder_path,
                            self.hyperparams,
                            cloud_save_mode=self.cloud_save_mode,
                            bucket_name=bucket_name, cloud_dir_prefix=cloud_dir_prefix,
                            rm_subopt_local_models=self.rm_subopt_local_models,
                            num_best_checkpoints_kept=num_best_checkpoints_kept)
        ], cache_callbacks=True)<|MERGE_RESOLUTION|>--- conflicted
+++ resolved
@@ -211,51 +211,6 @@
                 self.callbacks_handler.execute_batch_begin()
 
                 # Feed batch into the model
-<<<<<<< HEAD
-                with autocast(enabled=self.use_amp):
-                    if self.batch_model_feed_def is None:
-                        loss_batch = self.model.get_loss(batch_data, self.criterion, self.device)
-                    else:
-                        loss_batch = self.batch_model_feed_def.get_loss(self.model, batch_data,
-                                                                        self.criterion, self.device)
-                self.loss_batch_accum.append(loss_batch.item())
-                # Need to divide by the number of accumulation steps if our loss is averaged over the training samples
-                loss_batch = loss_batch / grad_accumulation
-
-                # Backward pass through the model
-                if self.use_amp:
-                    if not isinstance(loss_batch, MultiLoss):
-                        self.amp_scaler.scale(loss_batch).backward()
-                    else:
-                        # Multi-loss Apex AMP calculation
-                        loss_batch.backward_amp(self.optimizer.optimizer_list)
-                elif self.use_deepspeed:
-                    self.model.backward(loss_batch)
-                else:
-                    loss_batch.backward()
-
-                if self.grad_cb_used:
-                    self.callbacks_handler.execute_gradient_update()
-
-                # if (iteration + 1) % grad_accumulation == 0 or iteration == len(self.train_loader) - 1:
-                if (iteration + 1) % grad_accumulation == 0:
-                    # Optimizer step
-                    if self.use_deepspeed:
-                        self.model.step()
-                    elif self.use_amp:
-                        self.amp_scaler.step(self.optimizer)
-                    else:
-                        self.optimizer.step()
-                    if self.grad_cb_used:
-                        self.callbacks_handler.execute_optimizer_step()
-
-                    if self.use_amp:
-                        self.amp_scaler.update()
-
-                    # Optimizer zero grad
-                    if not self.use_deepspeed:
-                        self.optimizer.zero_grad()
-=======
                 loss_batch = self._calculate_batch_loss(batch_data, grad_accumulation)
 
                 # Backward pass through the model
@@ -267,7 +222,6 @@
                 self._optimizer_step(iteration, grad_accumulation)
                 # Optimizer zero grad
                 self._optimizer_zero_grad(iteration, grad_accumulation)
->>>>>>> ed9e4c04
 
                 self.callbacks_handler.execute_batch_end()
 
@@ -300,11 +254,12 @@
         Returns:
             loss: loss calculated on current batch
         """
-        if self.batch_model_feed_def is None:
-            loss_batch = self.model.get_loss(batch_data, self.criterion, self.device)
-        else:
-            loss_batch = self.batch_model_feed_def.get_loss(self.model, batch_data, self.criterion, self.device)
-
+        with autocast(enabled=self.use_amp):
+            if self.batch_model_feed_def is None:
+                loss_batch = self.model.get_loss(batch_data, self.criterion, self.device)
+            else:
+                loss_batch = self.batch_model_feed_def.get_loss(self.model, batch_data,
+                                                                self.criterion, self.device)
         self.loss_batch_accum.append(loss_batch.item())
 
         # Need to divide by the number of accumulation steps if our loss is averaged over the training samples
@@ -323,9 +278,7 @@
         """
         if self.use_amp:
             if not isinstance(loss_batch, MultiLoss):
-                # Single loss Apex AMP calculation
-                with amp.scale_loss(loss_batch, self.optimizer) as scaled_loss:
-                    scaled_loss.backward()
+                self.amp_scaler.scale(loss_batch).backward()
             else:
                 # Multi-loss Apex AMP calculation
                 loss_batch.backward_amp(self.optimizer.optimizer_list)
