--- conflicted
+++ resolved
@@ -460,13 +460,8 @@
 
         return y_pred, y_test, metadata
 
-<<<<<<< HEAD
     def fit_distributed(self, num_epochs, callbacks=None, grad_accumulation=1,
-                        train_data_shuffle=True, ddp_model_args=None, amp_init_args=None, in_process_data_load=None,
-=======
-    def fit_distributed(self, num_epochs, callbacks=None,
                         train_data_shuffle=True, ddp_model_args=None, in_process_data_load=None,
->>>>>>> 05453554
                         num_nodes=1, node_rank=0, num_gpus=torch.cuda.device_count()):
         """Train the model using the train loop in the Distributed Data Parallel setting
 
