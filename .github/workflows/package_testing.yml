name: Package testing

on: [pull_request]

jobs:
  test:
    runs-on: ${{ matrix.os }}
    
    strategy:
      max-parallel: 4
      matrix:
        os: [ubuntu-18.04, macos-latest]
<<<<<<< HEAD
        python-version: [3.6, 3.8]
=======
        python-version: [3.8]
>>>>>>> c9912918

    steps:
    - uses: actions/checkout@v1
    - name: Set up Python ${{ matrix.python-version }}
      uses: actions/setup-python@v1
      with:
        python-version: ${{ matrix.python-version }}

    - name: Install dependencies
      run: |
        python -m pip install --upgrade pip
        pip install 'six>=1.13.0'
        pip install 'moto[all]==1.3.14' pytest
        pip install tensorflow keras
        pip install -r requirements.txt

    - name: Lint with flake8
      run: |
        pip install flake8
        # stop the build if there are Python syntax errors or undefined names
        flake8 . --count --select=E9,F63,F7,F82 --show-source --statistics
        # exit-zero treats all errors as warnings. The GitHub editor is 127 chars wide
        flake8 . --count --exit-zero --max-complexity=10 --max-line-length=127 --statistics

    - name: Test with pytest
      run: |
        pytest tests<|MERGE_RESOLUTION|>--- conflicted
+++ resolved
@@ -10,11 +10,7 @@
       max-parallel: 4
       matrix:
         os: [ubuntu-18.04, macos-latest]
-<<<<<<< HEAD
-        python-version: [3.6, 3.8]
-=======
         python-version: [3.8]
->>>>>>> c9912918
 
     steps:
     - uses: actions/checkout@v1
