# AI TOOLBOX [Work in Progress]

[![Build Status](https://travis-ci.org/mv1388/AIToolbox.svg?branch=master)](https://travis-ci.org/mv1388/AIToolbox)
[![CircleCI](https://circleci.com/gh/mv1388/AIToolbox/tree/master.svg?style=svg)](https://circleci.com/gh/mv1388/AIToolbox/tree/master)
&nbsp; &nbsp;
[![codebeat badge](https://codebeat.co/badges/04217a3f-a838-418f-8f14-66cf6ae1b03d)](https://codebeat.co/projects/github-com-mv1388-aitoolbox-master)
[![Codacy Badge](https://api.codacy.com/project/badge/Grade/2a497fd39a0049d19d0749d6dc0beb75)](https://www.codacy.com/manual/mv1388/AIToolbox?utm_source=github.com&amp;utm_medium=referral&amp;utm_content=mv1388/AIToolbox&amp;utm_campaign=Badge_Grade)
[![CodeFactor](https://www.codefactor.io/repository/github/mv1388/aitoolbox/badge)](https://www.codefactor.io/repository/github/mv1388/aitoolbox)


<<<<<<< HEAD
# AI TOOLBOX [Work in Progress]

Library that helps you train neural networks in PyTorch by hiding the repetitive technicalities
of training the neural nets and freeing you to focus interesting parts of devising advanced models. 
In essence, it offers a keras-style train loop abstraction which can be used for higher 
level training process while still allowing to control training on the lower 
level when desired.

In addition to orchestrating the model training loop the framework also helps you keep track of different 
experiments by automatically saving models in a structured way and creating performance reports. 
These can be stored both locally or on AWS S3 (Google Cloud in beta) which makes the library 
=======
Library that helps you train neural networks and keep track of different 
experiments by automatically saving models and creating performance reports. 
These can be stored both locally or on AWS S3 which makes the library 
>>>>>>> 698bafc2
very useful when training on the GPU instance on AWS. Instance can be 
automatically shut down when training is finished and all the results 
are safely stored on S3.


## torchtrain

### TrainLoop

`TrainLoop` is the main abstraction for PyTorch neural net training. At it's core
it handles to batch feeding of data into the model, calculating loss and updating parameters.


Additional logic 
can be injected into the training procedure by using `callbacks`. 
Implement corresponding methods to execute callbacks at the start/end of batch, epoch, training.

By using different implemented derivations of `TrainLoop`, the automatic 
model checkpoint and performance evaluation report saving or end of training 
saving can be achieved. Furthermore, saved models and evaluation reports 
will also be automatically uploaded to AWS S3.  


## experiment

### Result Package

Definition of the model evaluation procedure on the task we are experimenting with. 
Under the hood the result package executes one or more `metrics` objects which actually 
calculate the performance metric calculation. Result package object is thus used as a wrapper 
around potentially multiple performance calculations which are needed for our task.

### Experiment Saver 

Saves the model architecture as well as model performance evaluation results and training history. 
This can be done at the end of each epoch as a model checkpointing or at the end of training.


## cloud

### AWS 

Functionality for saving model architecture and weights to S3 either during 
training or at the training end. At the same time the code here can be also 
used to store model performance reports to S3 in the similar fashion as in the case of model saving.

### Google Cloud

Same functionality as for AWS S3 but for Google Cloud Storage. 
Implemented, however, not yet tested in practice. 


## NLP

Still work in progress... 
Different NLP data processing functions and NLP oriented task performance 
evaluation definitions such as Q&A, summarization, machine translation, ...

## kerastrain

Beta version of TrainLoop framework which is mainly developed for PyTorch but ported here to Keras


# Examples of package usage

Look into the [`/examples`](/examples) folder for starters. 
Will be adding more examples of different training scenarios.<|MERGE_RESOLUTION|>--- conflicted
+++ resolved
@@ -8,9 +8,6 @@
 [![CodeFactor](https://www.codefactor.io/repository/github/mv1388/aitoolbox/badge)](https://www.codefactor.io/repository/github/mv1388/aitoolbox)
 
 
-<<<<<<< HEAD
-# AI TOOLBOX [Work in Progress]
-
 Library that helps you train neural networks in PyTorch by hiding the repetitive technicalities
 of training the neural nets and freeing you to focus interesting parts of devising advanced models. 
 In essence, it offers a keras-style train loop abstraction which can be used for higher 
@@ -20,11 +17,6 @@
 In addition to orchestrating the model training loop the framework also helps you keep track of different 
 experiments by automatically saving models in a structured way and creating performance reports. 
 These can be stored both locally or on AWS S3 (Google Cloud in beta) which makes the library 
-=======
-Library that helps you train neural networks and keep track of different 
-experiments by automatically saving models and creating performance reports. 
-These can be stored both locally or on AWS S3 which makes the library 
->>>>>>> 698bafc2
 very useful when training on the GPU instance on AWS. Instance can be 
 automatically shut down when training is finished and all the results 
 are safely stored on S3.
