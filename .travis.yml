--- conflicted
+++ resolved
@@ -6,13 +6,10 @@
       os: linux
       dist: bionic  # Ubuntu 18.04
       python: 3.8
-<<<<<<< HEAD
-=======
 #    - name: "Ubuntu 18.04 - Python 3.7"
 #      os: linux
 #      dist: bionic  # Ubuntu 18.04
-#      python: 3.7
->>>>>>> c9912918
+#      python: 3.8
 #    - name: "OSX xcode10.2 - Python 3"
 #      os: osx
 #      osx_image: xcode10.2
