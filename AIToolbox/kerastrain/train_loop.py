import time
import datetime
import types

from AIToolbox.kerastrain.callbacks.callback_handler import CallbacksHandler
from AIToolbox.kerastrain.callbacks.callbacks import ModelCheckpointCallback, ModelTrainEndSaveCallback


class TrainLoop:
    def __init__(self, model,
                 train_loader, validation_loader, test_loader,
                 optimizer, criterion, metrics):
        """

        Args:
            model (keras.engine.training.Model):
            train_loader:
            validation_loader:
            test_loader:
            optimizer:
            criterion:
            metrics:
        """
        self.model = model
        
        self.optimizer = optimizer
        self.criterion = criterion
        self.metrics = metrics

        self.train_loader = train_loader
        self.x_train, self.y_train = train_loader if train_loader is not None and not self.is_generator(train_loader) else (None, None)

        self.validation_loader = validation_loader
        self.x_val, self.y_val = validation_loader if validation_loader is not None and not self.is_generator(validation_loader) else (None, None)

        self.test_loader = test_loader
        self.x_test, self.y_test = test_loader if test_loader is not None and not self.is_generator(test_loader) else (None, None)

        self.check_provided_data_loaders()

        self.callbacks_handler = CallbacksHandler(self)
        self.callbacks = []
        self.train_history = None

        self.experiment_timestamp = datetime.datetime.fromtimestamp(time.time()).strftime('%Y-%m-%d_%H:%M:%S')

    def __call__(self, num_epoch, batch_size, callbacks=None, **kwargs):
        """

        Args:
            num_epoch (int):
            batch_size (int):
            callbacks (list):
            kwargs (dict):

        Returns:

        """
        return self.do_train(num_epoch, batch_size, callbacks, **kwargs)

    def do_train(self, num_epoch, batch_size, callbacks=None, **kwargs):
        """

        Args:
            num_epoch (int):
            batch_size (int):
            callbacks (list):
            kwargs (dict):

        Returns:

        """
        self.callbacks_handler.register_callbacks(callbacks)
        self.model.compile(optimizer=self.optimizer, loss=self.criterion, metrics=self.metrics)

        if not self.is_generator(self.train_loader):
            self.train_history = self.model.fit(x=self.x_train, y=self.y_train,
                                                epochs=num_epoch, batch_size=batch_size, callbacks=self.callbacks,
                                                validation_data=self.validation_loader,
                                                **kwargs)
        else:
            self.train_history = self.model.fit_generator(generator=self.train_loader,
                                                          epochs=num_epoch, callbacks=self.callbacks,
                                                          validation_data=self.validation_loader,
                                                          **kwargs)

        self.callbacks_handler.execute_train_end_train_loop()
        return self.model

    def evaluate_loss_on_train_set(self):
        """

        Returns:
            float:
        """
        return self.evaluate_model_loss(self.train_loader)

    def evaluate_loss_on_validation_set(self):
        """

        Returns:
            float:
        """
        return self.evaluate_model_loss(self.validation_loader)

    def evaluate_loss_on_test_set(self):
        """

        Returns:
            float:
        """
        return self.evaluate_model_loss(self.test_loader)

    def evaluate_model_loss(self, data_loader):
        """

        Args:
            data_loader:

        Returns:
            float:
        """
        if not self.is_generator(data_loader):
            x_data = data_loader[0]
            y_data = data_loader[1]
            scores = self.model.evaluate(x=x_data, y=y_data)
        else:
            scores = self.model.evaluate_generator(data_loader)

        loss = scores[0]
        return loss

    def predict_on_train_set(self):
        """

        Returns:
            (numpy.array, numpy.array, dict):
        """
        return self.predict_with_model(self.train_loader)

    def predict_on_validation_set(self):
        """

        Returns:
            (numpy.array, numpy.array, dict):
        """
        return self.predict_with_model(self.validation_loader)

    def predict_on_test_set(self):
        """

        Returns:
            (numpy.array, numpy.array, dict)
        """
        return self.predict_with_model(self.test_loader)

    def predict_with_model(self, data_loader):
        """

        In fact in keras mode it predicts on test set

        todo: some time down the line make the dataset names correct: train, val, test

        Returns:
            (numpy.array, numpy.array, dict)
        """
        if not self.is_generator(data_loader):
            x_data = data_loader[0]
            y_data = data_loader[1]
            y_pred = self.model.predict(x_data)
        else:
            y_data = [y_batch for _, y_batch in data_loader]
            y_pred = self.model.predict_generator(data_loader)

        metadata = None

        return y_data, y_pred, metadata

    @staticmethod
    def is_generator(data_loader):
        """

        Args:
            data_loader:

        Returns:
            bool:
        """
        return isinstance(data_loader, types.GeneratorType)

    def check_provided_data_loaders(self):
        if not self.is_generator(self.train_loader) and self.is_generator(self.validation_loader):
            raise ValueError('train_loader is not generator, but validation_loader is. '
                             'When train_loader is not generator, the validation_loader also can not be')


class TrainLoopModelCheckpoint(TrainLoop):
    def __init__(self, model,
<<<<<<< HEAD
                 train_loader, validation_loader=None, test_loader=None,
                 optimizer=None, criterion=None, metrics=None,
                 project_name=None, experiment_name=None, local_model_result_folder_path=None, cloud_save_mode='s3'):
=======
                 train_loader, validation_loader, test_loader,
                 optimizer, criterion, metrics,
                 project_name, experiment_name, local_model_result_folder_path, save_to_s3=True):
>>>>>>> cdfb525f
        """

        Args:
            model (keras.engine.training.Model):
            train_loader:
            validation_loader:
            test_loader:
            optimizer:
            criterion:
            metrics:
            project_name (str):
            experiment_name (str):
            local_model_result_folder_path (str):
            cloud_save_mode (str or None):
        """
        TrainLoop.__init__(self, model, train_loader, validation_loader, test_loader, optimizer, criterion, metrics)
        self.project_name = project_name
        self.experiment_name = experiment_name
        self.local_model_result_folder_path = local_model_result_folder_path
        self.cloud_save_mode = cloud_save_mode

        self.callbacks_handler.register_callbacks([
            ModelCheckpointCallback(self.project_name, self.experiment_name, self.local_model_result_folder_path,
                                    cloud_save_mode=self.cloud_save_mode)
        ])


class TrainLoopModelEndSave(TrainLoop):
    def __init__(self, model,
<<<<<<< HEAD
                 train_loader, validation_loader=None, test_loader=None,
                 optimizer=None, criterion=None, metrics=None,
                 project_name=None, experiment_name=None, local_model_result_folder_path=None,
                 args=None, val_result_package=None, test_result_package=None, cloud_save_mode='s3'):
=======
                 train_loader, validation_loader, test_loader,
                 optimizer, criterion, metrics,
                 project_name, experiment_name, local_model_result_folder_path,
                 args, val_result_package=None, test_result_package=None, save_to_s3=True):
>>>>>>> cdfb525f
        """

        Args:
            model (keras.engine.training.Model):
            train_loader:
            validation_loader:
            test_loader:
            optimizer:
            criterion:
            metrics:
            project_name (str):
            experiment_name (str):
            local_model_result_folder_path (str):
            args (dict):
            val_result_package (AIToolbox.experiment_save.result_package.abstract_result_packages.AbstractResultPackage or None):
            test_result_package (AIToolbox.experiment_save.result_package.abstract_result_packages.AbstractResultPackage or None):
            cloud_save_mode (str or None):
        """
        TrainLoop.__init__(self, model, train_loader, validation_loader, test_loader, optimizer, criterion, metrics)
        self.project_name = project_name
        self.experiment_name = experiment_name
        self.local_model_result_folder_path = local_model_result_folder_path
        self.args = args
        self.val_result_package = val_result_package
        self.test_result_package = test_result_package
        self.cloud_save_mode = cloud_save_mode
        
        self.check_if_result_packages_possible()

        self.callbacks_handler.register_callbacks([
            ModelTrainEndSaveCallback(self.project_name, self.experiment_name, self.local_model_result_folder_path,
                                      self.args, self.val_result_package, self.test_result_package,
                                      cloud_save_mode=self.cloud_save_mode)
        ])
        
    def check_if_result_packages_possible(self):
        if self.val_result_package is not None and self.validation_loader is None:
            raise ValueError('Given the val_result_package but not supplied the validation_loader. '
                             'If you want to calculate the val_result_package the validation_loader has to be provided.')

        if self.test_result_package is not None and self.test_loader is None:
            raise ValueError('Given the test_result_package but not supplied the test_loader. '
                             'If you want to calculate the test_result_package the test_loader has to be provided.')

        if self.val_result_package is None and self.test_result_package is None:
            raise ValueError("Both val_result_package and test_result_package are None. "
                             "At least one of these should be not None but actual result package.")


class TrainLoopModelCheckpointEndSave(TrainLoopModelEndSave):
    def __init__(self, model,
<<<<<<< HEAD
                 train_loader, validation_loader=None, test_loader=None,
                 optimizer=None, criterion=None, metrics=None,
                 project_name=None, experiment_name=None, local_model_result_folder_path=None,
                 args=None, val_result_package=None, test_result_package=None, cloud_save_mode='s3'):
=======
                 train_loader, validation_loader, test_loader,
                 optimizer, criterion, metrics,
                 project_name, experiment_name, local_model_result_folder_path,
                 args, val_result_package=None, test_result_package=None, save_to_s3=True):
>>>>>>> cdfb525f
        """

        Args:
            model (keras.engine.training.Model):
            train_loader:
            validation_loader:
            test_loader:
            optimizer:
            criterion:
            metrics:
            project_name (str):
            experiment_name (str):
            local_model_result_folder_path (str):
            args (dict):
            val_result_package (AIToolbox.experiment_save.result_package.abstract_result_packages.AbstractResultPackage or None):
            test_result_package (AIToolbox.experiment_save.result_package.abstract_result_packages.AbstractResultPackage or None):
            cloud_save_mode (str or None):
        """
        TrainLoopModelEndSave.__init__(self, model, train_loader, validation_loader, test_loader,
                                       optimizer, criterion, metrics,
                                       project_name, experiment_name, local_model_result_folder_path,
                                       args, val_result_package, test_result_package, cloud_save_mode)

        self.callbacks_handler.register_callbacks([
            ModelCheckpointCallback(self.project_name, self.experiment_name, self.local_model_result_folder_path,
                                    cloud_save_mode=self.cloud_save_mode)
        ])<|MERGE_RESOLUTION|>--- conflicted
+++ resolved
@@ -196,15 +196,9 @@
 
 class TrainLoopModelCheckpoint(TrainLoop):
     def __init__(self, model,
-<<<<<<< HEAD
-                 train_loader, validation_loader=None, test_loader=None,
-                 optimizer=None, criterion=None, metrics=None,
-                 project_name=None, experiment_name=None, local_model_result_folder_path=None, cloud_save_mode='s3'):
-=======
                  train_loader, validation_loader, test_loader,
                  optimizer, criterion, metrics,
-                 project_name, experiment_name, local_model_result_folder_path, save_to_s3=True):
->>>>>>> cdfb525f
+                 project_name, experiment_name, local_model_result_folder_path, cloud_save_mode='s3'):
         """
 
         Args:
@@ -234,17 +228,10 @@
 
 class TrainLoopModelEndSave(TrainLoop):
     def __init__(self, model,
-<<<<<<< HEAD
-                 train_loader, validation_loader=None, test_loader=None,
-                 optimizer=None, criterion=None, metrics=None,
-                 project_name=None, experiment_name=None, local_model_result_folder_path=None,
-                 args=None, val_result_package=None, test_result_package=None, cloud_save_mode='s3'):
-=======
                  train_loader, validation_loader, test_loader,
                  optimizer, criterion, metrics,
                  project_name, experiment_name, local_model_result_folder_path,
-                 args, val_result_package=None, test_result_package=None, save_to_s3=True):
->>>>>>> cdfb525f
+                 args, val_result_package=None, test_result_package=None, cloud_save_mode='s3'):
         """
 
         Args:
@@ -296,17 +283,10 @@
 
 class TrainLoopModelCheckpointEndSave(TrainLoopModelEndSave):
     def __init__(self, model,
-<<<<<<< HEAD
-                 train_loader, validation_loader=None, test_loader=None,
-                 optimizer=None, criterion=None, metrics=None,
-                 project_name=None, experiment_name=None, local_model_result_folder_path=None,
-                 args=None, val_result_package=None, test_result_package=None, cloud_save_mode='s3'):
-=======
                  train_loader, validation_loader, test_loader,
                  optimizer, criterion, metrics,
                  project_name, experiment_name, local_model_result_folder_path,
-                 args, val_result_package=None, test_result_package=None, save_to_s3=True):
->>>>>>> cdfb525f
+                 args, val_result_package=None, test_result_package=None, cloud_save_mode='s3'):
         """
 
         Args:
