import time
import datetime
import types

from AIToolbox.kerastrain.callbacks.callback_handler import CallbacksHandler
from AIToolbox.kerastrain.callbacks.callbacks import ModelCheckpointCallback, ModelTrainEndSaveCallback


class TrainLoop:
    def __init__(self, model,
                 train_loader, validation_loader=None, test_loader=None,
                 optimizer=None, criterion=None, metrics=None):
        """

        Args:
            model (keras.engine.training.Model):
            train_loader:
            validation_loader:
            test_loader:
            optimizer:
            criterion:
            metrics:
        """
        self.model = model
        
        self.optimizer = optimizer
        self.criterion = criterion
        self.metrics = metrics

        self.train_loader = train_loader
        self.x_train, self.y_train = train_loader if train_loader is not None and not self.is_generator(train_loader) else (None, None)

        self.validation_loader = validation_loader
        self.x_val, self.y_val = validation_loader if validation_loader is not None and not self.is_generator(validation_loader) else (None, None)

        self.test_loader = test_loader
        self.x_test, self.y_test = test_loader if test_loader is not None and not self.is_generator(test_loader) else (None, None)

        self.check_provided_data_loaders()

        self.callbacks_handler = CallbacksHandler(self)
        self.callbacks = []
        self.train_history = None

        self.experiment_timestamp = datetime.datetime.fromtimestamp(time.time()).strftime('%Y-%m-%d_%H:%M:%S')

    def __call__(self, num_epoch, batch_size, callbacks=None, **kwargs):
        """

        Args:
            num_epoch (int):
            batch_size (int):
            callbacks (list):
            kwargs (dict):

        Returns:

        """
        return self.do_train(num_epoch, batch_size, callbacks, **kwargs)

    def do_train(self, num_epoch, batch_size, callbacks=None, **kwargs):
        """

        Args:
            num_epoch (int):
            batch_size (int):
            callbacks (list):
            kwargs (dict):

        Returns:

        """
        self.callbacks_handler.register_callbacks(callbacks)
        self.model.compile(optimizer=self.optimizer, loss=self.criterion, metrics=self.metrics)

        if not self.is_generator(self.train_loader):
            self.train_history = self.model.fit(x=self.x_train, y=self.y_train,
                                                epochs=num_epoch, batch_size=batch_size, callbacks=self.callbacks,
                                                validation_data=self.validation_loader,
                                                **kwargs)
        else:
            self.train_history = self.model.fit_generator(generator=self.train_loader,
                                                          epochs=num_epoch, callbacks=self.callbacks,
                                                          validation_data=self.validation_loader,
                                                          **kwargs)

        self.callbacks_handler.execute_train_end_train_loop()
        return self.model

    def evaluate_loss_on_train_set(self):
        """

        Returns:
            float:
        """
        return self.evaluate_model_loss(self.train_loader)

    def evaluate_loss_on_validation_set(self):
        """

        Returns:
            float:
        """
        return self.evaluate_model_loss(self.validation_loader)

    def evaluate_loss_on_test_set(self):
        """

        Returns:
            float:
        """
        return self.evaluate_model_loss(self.test_loader)

    def evaluate_model_loss(self, data_loader):
        """

        Args:
            data_loader:

        Returns:
            float:
        """
        if not self.is_generator(data_loader):
            x_data = data_loader[0]
            y_data = data_loader[1]
            scores = self.model.evaluate(x=x_data, y=y_data)
        else:
            scores = self.model.evaluate_generator(data_loader)

        loss = scores[0]
        return loss

    def predict_on_train_set(self):
        """

        Returns:
            (numpy.array, numpy.array, dict):
        """
        return self.predict_with_model(self.train_loader)

    def predict_on_validation_set(self):
        """

        Returns:
            (numpy.array, numpy.array, dict):
        """
        return self.predict_with_model(self.validation_loader)

    def predict_on_test_set(self):
        """

        Returns:
            (numpy.array, numpy.array, dict)
        """
        return self.predict_with_model(self.test_loader)

    def predict_with_model(self, data_loader):
        """

        In fact in keras mode it predicts on test set

        todo: some time down the line make the dataset names correct: train, val, test

        Returns:
            (numpy.array, numpy.array, dict)
        """
        if not self.is_generator(data_loader):
            x_data = data_loader[0]
            y_data = data_loader[1]
            y_pred = self.model.predict(x_data)
        else:
            y_data = [y_batch for _, y_batch in data_loader]
            y_pred = self.model.predict_generator(data_loader)

        metadata = None

        return y_data, y_pred, metadata

    @staticmethod
    def is_generator(data_loader):
        """

        Args:
            data_loader:

        Returns:
            bool:
        """
        return isinstance(data_loader, types.GeneratorType)

    def check_provided_data_loaders(self):
        if not self.is_generator(self.train_loader) and self.is_generator(self.validation_loader):
            raise ValueError('train_loader is not generator, but validation_loader is. '
                             'When train_loader is not generator, the validation_loader also can not be')


class TrainLoopModelCheckpoint(TrainLoop):
    def __init__(self, model,
                 train_loader, validation_loader=None, test_loader=None,
                 optimizer=None, criterion=None, metrics=None,
                 project_name=None, experiment_name=None, local_model_result_folder_path=None, cloud_save_mode='s3'):
        """

        Args:
            model:
            train_loader:
            validation_loader:
            test_loader:
            optimizer:
            criterion:
            metrics:
            project_name:
            experiment_name:
            local_model_result_folder_path:
            cloud_save_mode:
        """
        TrainLoop.__init__(self, model, train_loader, validation_loader, test_loader, optimizer, criterion, metrics)
        self.project_name = project_name
        self.experiment_name = experiment_name
        self.local_model_result_folder_path = local_model_result_folder_path
        self.cloud_save_mode = cloud_save_mode

        self.callbacks_handler.register_callbacks([
            ModelCheckpointCallback(self.project_name, self.experiment_name, self.local_model_result_folder_path,
                                    cloud_save_mode=self.cloud_save_mode)
        ])


class TrainLoopModelEndSave(TrainLoop):
    def __init__(self, model,
                 train_loader, validation_loader=None, test_loader=None,
                 optimizer=None, criterion=None, metrics=None,
                 project_name=None, experiment_name=None, local_model_result_folder_path=None,
<<<<<<< HEAD
                 args=None, result_package=None, cloud_save_mode='s3'):
=======
                 args=None, val_result_package=None, test_result_package=None, save_to_s3=True):
>>>>>>> 86f854de
        """

        Args:
            model:
            train_loader:
            validation_loader:
            test_loader:
            optimizer:
            criterion:
            metrics:
            project_name:
            experiment_name:
            local_model_result_folder_path:
            args:
<<<<<<< HEAD
            result_package:
            cloud_save_mode:
=======
            val_result_package:
            test_result_package
            save_to_s3:
>>>>>>> 86f854de
        """
        TrainLoop.__init__(self, model, train_loader, validation_loader, test_loader, optimizer, criterion, metrics)
        self.project_name = project_name
        self.experiment_name = experiment_name
        self.local_model_result_folder_path = local_model_result_folder_path
        self.args = args
<<<<<<< HEAD
        self.result_package = result_package
        self.cloud_save_mode = cloud_save_mode

        self.callbacks_handler.register_callbacks([
            ModelTrainEndSaveCallback(self.project_name, self.experiment_name, self.local_model_result_folder_path,
                                      self.args, self.result_package, cloud_save_mode=self.cloud_save_mode)
=======
        self.val_result_package = val_result_package
        self.test_result_package = test_result_package
        self.save_to_s3 = save_to_s3
        
        self.check_if_result_packages_possible()

        self.callbacks_handler.register_callbacks([
            ModelTrainEndSaveCallback(self.project_name, self.experiment_name, self.local_model_result_folder_path,
                                      self.args, self.val_result_package, self.test_result_package, save_to_s3=self.save_to_s3)
>>>>>>> 86f854de
        ])
        
    def check_if_result_packages_possible(self):
        if self.val_result_package is not None and self.validation_loader is None:
            raise ValueError('Given the val_result_package but not supplied the validation_loader. '
                             'If you want to calculate the val_result_package the validation_loader has to be provided.')

        if self.test_result_package is not None and self.test_loader is None:
            raise ValueError('Given the test_result_package but not supplied the test_loader. '
                             'If you want to calculate the test_result_package the test_loader has to be provided.')

        if self.val_result_package is None and self.test_result_package is None:
            raise ValueError("Both val_result_package and test_result_package are None. "
                             "At least one of these should be not None but actual result package.")


class TrainLoopModelCheckpointEndSave(TrainLoopModelEndSave):
    def __init__(self, model,
                 train_loader, validation_loader=None, test_loader=None,
                 optimizer=None, criterion=None, metrics=None,
                 project_name=None, experiment_name=None, local_model_result_folder_path=None,
<<<<<<< HEAD
                 args=None, result_package=None, cloud_save_mode='s3'):
=======
                 args=None, val_result_package=None, test_result_package=None, save_to_s3=True):
>>>>>>> 86f854de
        """

        Args:
            model:
            train_loader:
            validation_loader:
            test_loader:
            optimizer:
            criterion:
            metrics:
            project_name:
            experiment_name:
            local_model_result_folder_path:
            args:
<<<<<<< HEAD
            result_package:
            cloud_save_mode:
=======
            val_result_package:
            test_result_package:
            save_to_s3:
>>>>>>> 86f854de
        """
        TrainLoopModelEndSave.__init__(self, model, train_loader, validation_loader, test_loader,
                                       optimizer, criterion, metrics,
                                       project_name, experiment_name, local_model_result_folder_path,
<<<<<<< HEAD
                                       args, result_package, cloud_save_mode)
=======
                                       args, val_result_package, test_result_package, save_to_s3)
>>>>>>> 86f854de

        self.callbacks_handler.register_callbacks([
            ModelCheckpointCallback(self.project_name, self.experiment_name, self.local_model_result_folder_path,
                                    cloud_save_mode=self.cloud_save_mode)
        ])<|MERGE_RESOLUTION|>--- conflicted
+++ resolved
@@ -231,11 +231,7 @@
                  train_loader, validation_loader=None, test_loader=None,
                  optimizer=None, criterion=None, metrics=None,
                  project_name=None, experiment_name=None, local_model_result_folder_path=None,
-<<<<<<< HEAD
-                 args=None, result_package=None, cloud_save_mode='s3'):
-=======
-                 args=None, val_result_package=None, test_result_package=None, save_to_s3=True):
->>>>>>> 86f854de
+                 args=None, val_result_package=None, test_result_package=None, cloud_save_mode='s3'):
         """
 
         Args:
@@ -250,38 +246,24 @@
             experiment_name:
             local_model_result_folder_path:
             args:
-<<<<<<< HEAD
-            result_package:
-            cloud_save_mode:
-=======
             val_result_package:
             test_result_package
-            save_to_s3:
->>>>>>> 86f854de
+            cloud_save_mode:
         """
         TrainLoop.__init__(self, model, train_loader, validation_loader, test_loader, optimizer, criterion, metrics)
         self.project_name = project_name
         self.experiment_name = experiment_name
         self.local_model_result_folder_path = local_model_result_folder_path
         self.args = args
-<<<<<<< HEAD
-        self.result_package = result_package
+        self.val_result_package = val_result_package
+        self.test_result_package = test_result_package
         self.cloud_save_mode = cloud_save_mode
+        
+        self.check_if_result_packages_possible()
 
         self.callbacks_handler.register_callbacks([
             ModelTrainEndSaveCallback(self.project_name, self.experiment_name, self.local_model_result_folder_path,
-                                      self.args, self.result_package, cloud_save_mode=self.cloud_save_mode)
-=======
-        self.val_result_package = val_result_package
-        self.test_result_package = test_result_package
-        self.save_to_s3 = save_to_s3
-        
-        self.check_if_result_packages_possible()
-
-        self.callbacks_handler.register_callbacks([
-            ModelTrainEndSaveCallback(self.project_name, self.experiment_name, self.local_model_result_folder_path,
-                                      self.args, self.val_result_package, self.test_result_package, save_to_s3=self.save_to_s3)
->>>>>>> 86f854de
+                                      self.args, self.val_result_package, self.test_result_package, cloud_save_mode=self.cloud_save_mode)
         ])
         
     def check_if_result_packages_possible(self):
@@ -303,11 +285,7 @@
                  train_loader, validation_loader=None, test_loader=None,
                  optimizer=None, criterion=None, metrics=None,
                  project_name=None, experiment_name=None, local_model_result_folder_path=None,
-<<<<<<< HEAD
-                 args=None, result_package=None, cloud_save_mode='s3'):
-=======
-                 args=None, val_result_package=None, test_result_package=None, save_to_s3=True):
->>>>>>> 86f854de
+                 args=None, val_result_package=None, test_result_package=None, cloud_save_mode='s3'):
         """
 
         Args:
@@ -322,23 +300,14 @@
             experiment_name:
             local_model_result_folder_path:
             args:
-<<<<<<< HEAD
-            result_package:
-            cloud_save_mode:
-=======
             val_result_package:
             test_result_package:
-            save_to_s3:
->>>>>>> 86f854de
+            cloud_save_mode:
         """
         TrainLoopModelEndSave.__init__(self, model, train_loader, validation_loader, test_loader,
                                        optimizer, criterion, metrics,
                                        project_name, experiment_name, local_model_result_folder_path,
-<<<<<<< HEAD
-                                       args, result_package, cloud_save_mode)
-=======
-                                       args, val_result_package, test_result_package, save_to_s3)
->>>>>>> 86f854de
+                                       args, val_result_package, test_result_package, cloud_save_mode)
 
         self.callbacks_handler.register_callbacks([
             ModelCheckpointCallback(self.project_name, self.experiment_name, self.local_model_result_folder_path,
