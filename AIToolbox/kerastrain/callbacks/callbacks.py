--- conflicted
+++ resolved
@@ -81,11 +81,7 @@
 
 class ModelTrainEndSaveCallback(AbstractKerasCallback):
     def __init__(self, project_name, experiment_name, local_model_result_folder_path,
-<<<<<<< HEAD
-                 args, result_package, cloud_save_mode='s3'):
-=======
-                 args, val_result_package, test_result_package, save_to_s3=True):
->>>>>>> 86f854de
+                 args, val_result_package, test_result_package, cloud_save_mode='s3'):
         """
 
         Args:
@@ -93,35 +89,23 @@
             experiment_name (str):
             local_model_result_folder_path (str):
             args (dict):
-<<<<<<< HEAD
-            result_package (AIToolbox.experiment_save.result_package.abstract_result_packages.AbstractResultPackage):
-            cloud_save_mode (str or None):
-=======
             val_result_package (AIToolbox.experiment_save.result_package.abstract_result_packages.AbstractResultPackage):
             test_result_package (AIToolbox.experiment_save.result_package.abstract_result_packages.AbstractResultPackage):
-            save_to_s3 (bool):
->>>>>>> 86f854de
+            cloud_save_mode (str or None):
         """
         AbstractKerasCallback.__init__(self, 'Model save at the end of training')
         self.project_name = project_name
         self.experiment_name = experiment_name
         self.local_model_result_folder_path = local_model_result_folder_path
         self.args = args
-<<<<<<< HEAD
-        self.result_package = result_package
-        self.cloud_save_mode = cloud_save_mode
-
-        if self.cloud_save_mode == 's3' or self.cloud_save_mode == 'aws_s3' or self.cloud_save_mode == 'aws':
-=======
         self.val_result_package = val_result_package
         self.test_result_package = test_result_package
         self.result_package = None
-        self.save_to_s3 = save_to_s3
+        self.cloud_save_mode = cloud_save_mode
 
         self.check_result_packages()
-
-        if self.save_to_s3:
->>>>>>> 86f854de
+        
+        if self.cloud_save_mode == 's3' or self.cloud_save_mode == 'aws_s3' or self.cloud_save_mode == 'aws':
             self.results_saver = FullKerasExperimentS3Saver(self.project_name, self.experiment_name,
                                                             local_model_result_folder_path=self.local_model_result_folder_path)
             
