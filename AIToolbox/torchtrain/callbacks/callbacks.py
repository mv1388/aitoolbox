--- conflicted
+++ resolved
@@ -161,11 +161,7 @@
 
 class ModelTrainEndSaveCallback(AbstractCallback):
     def __init__(self, project_name, experiment_name, local_model_result_folder_path,
-<<<<<<< HEAD
                  args, result_package):
-=======
-                 args, result_package_class):
->>>>>>> 677a4c5b
         """
 
         Args:
@@ -173,11 +169,7 @@
             experiment_name (str):
             local_model_result_folder_path (str):
             args (dict):
-<<<<<<< HEAD
             result_package (AIToolbox.experiment_save.result_package.AbstractResultPackage):
-=======
-            result_package_class:
->>>>>>> 677a4c5b
         """
         AbstractCallback.__init__(self, 'Model save at the end of training')
         self.project_name = project_name
@@ -206,11 +198,6 @@
         self.result_package.prepare_result_package(y_test, y_pred,
                                                    hyperparameters=self.args, training_history=train_hist_pkg)
 
-<<<<<<< HEAD
-        self.results_saver.save_experiment(train_loop_obj.model, self.result_package,
-                                           experiment_timestamp=train_loop_obj.experiment_timestamp,
-=======
-        self.results_saver.save_experiment(self.train_loop_obj.model, result_pkg,
+        self.results_saver.save_experiment(self.train_loop_obj.model, self.result_package,
                                            experiment_timestamp=self.train_loop_obj.experiment_timestamp,
->>>>>>> 677a4c5b
                                            save_true_pred_labels=True)
