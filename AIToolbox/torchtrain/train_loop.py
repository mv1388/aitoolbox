--- conflicted
+++ resolved
@@ -312,21 +312,11 @@
         """TrainLoop with the automatic model check-pointing at the end of each epoch
 
         Args:
-<<<<<<< HEAD
-            model (torch.nn.modules.Module): neural network model
+            model (AIToolbox.torchtrain.model.model.TTFullModel or AIToolbox.torchtrain.model.model.ModelWrap): neural
+                network model
             train_loader (torch.utils.data.DataLoader): data loader for train data set
             validation_loader (torch.utils.data.DataLoader): data loader for validation data set
             test_loader (torch.utils.data.DataLoader): data loader for test data set
-            batch_model_feed_def (AIToolbox.torchtrain.batch_model_feed_defs.AbstractModelFeedDefinition): data prep
-                definition for batched data. This definition prepares the data for each batch that gets than fed into
-                the neural network.
-=======
-            model (AIToolbox.torchtrain.model.model.TTFullModel or AIToolbox.torchtrain.model.model.ModelWrap): neural
-                network model
-            train_loader (torch.utils.data.DataLoader):
-            validation_loader (torch.utils.data.DataLoader):
-            test_loader (torch.utils.data.DataLoader):
->>>>>>> 5e43cbce
             optimizer (torch.optim.optimizer.Optimizer): optimizer algorithm.
             criterion (torch.nn.modules.loss._Loss): criterion criterion during the training procedure.
             project_name (str): root name of the project
@@ -366,21 +356,11 @@
         """TrainLoop with the model performance evaluation and final model saving at the end of the training process
 
         Args:
-<<<<<<< HEAD
-            model (torch.nn.modules.Module): neural network model
-            train_loader (torch.utils.data.DataLoader): data loader for train data set
-            validation_loader (torch.utils.data.DataLoader): data loader for validation data set
-            test_loader (torch.utils.data.DataLoader): data loader for test data set
-            batch_model_feed_def (AIToolbox.torchtrain.batch_model_feed_defs.AbstractModelFeedDefinition): data prep
-                definition for batched data. This definition prepares the data for each batch that gets than fed into
-                the neural network.
-=======
             model (AIToolbox.torchtrain.model.model.TTFullModel or AIToolbox.torchtrain.model.model.ModelWrap): neural
                 network model
-            train_loader (torch.utils.data.DataLoader):
-            validation_loader (torch.utils.data.DataLoader or None):
-            test_loader (torch.utils.data.DataLoader or None):
->>>>>>> 5e43cbce
+            train_loader (torch.utils.data.DataLoader): data loader for train data set
+            validation_loader (torch.utils.data.DataLoader or None): data loader for validation data set
+            test_loader (torch.utils.data.DataLoader or None): data loader for test data set
             optimizer (torch.optim.optimizer.Optimizer): optimizer algorithm.
             criterion (torch.nn.modules.loss._Loss): criterion criterion during the training procedure.
             project_name (str): root name of the project
@@ -388,9 +368,7 @@
             local_model_result_folder_path (str): root local path where project folder will be created
             args (dict): used hyper-parameters
             val_result_package (AIToolbox.experiment_save.result_package.abstract_result_packages.AbstractResultPackage or None):
-                if provided the model performance is evaluated on the validation dataset
             test_result_package (AIToolbox.experiment_save.result_package.abstract_result_packages.AbstractResultPackage or None):
-                if provided the model performance is evaluated on the test dataset
             cloud_save_mode (str or None): Storage destination selector.
                 For AWS S3: 's3' / 'aws_s3' / 'aws'
                 For Google Cloud Storage: 'gcs' / 'google_storage' / 'google storage'
@@ -444,21 +422,11 @@
             and model saving at the end of the training process
 
         Args:
-<<<<<<< HEAD
-            model (torch.nn.modules.Module): neural network model
-            train_loader (torch.utils.data.DataLoader): data loader for train data set
-            validation_loader (torch.utils.data.DataLoader): data loader for validation data set
-            test_loader (torch.utils.data.DataLoader): data loader for test data set
-            batch_model_feed_def (AIToolbox.torchtrain.batch_model_feed_defs.AbstractModelFeedDefinition): data prep
-                definition for batched data. This definition prepares the data for each batch that gets than fed into
-                the neural network.
-=======
             model (AIToolbox.torchtrain.model.model.TTFullModel or AIToolbox.torchtrain.model.model.ModelWrap): neural
                 network model
-            train_loader (torch.utils.data.DataLoader):
-            validation_loader (torch.utils.data.DataLoader or None):
-            test_loader (torch.utils.data.DataLoader or None):
->>>>>>> 5e43cbce
+            train_loader (torch.utils.data.DataLoader): data loader for train data set
+            validation_loader (torch.utils.data.DataLoader or None): data loader for validation data set
+            test_loader (torch.utils.data.DataLoader or None): data loader for test data set
             optimizer (torch.optim.optimizer.Optimizer): optimizer algorithm.
             criterion (torch.nn.modules.loss._Loss): criterion criterion during the training procedure.
             project_name (str): root name of the project
