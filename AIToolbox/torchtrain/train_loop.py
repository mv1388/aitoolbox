--- conflicted
+++ resolved
@@ -350,17 +350,10 @@
         Args:
             model (AIToolbox.torchtrain.model.TTFullModel or AIToolbox.torchtrain.model.ModelWrap): neural
                 network model
-<<<<<<< HEAD
-            train_loader (torch.utils.data.DataLoader): data loader for train data set
-            validation_loader (torch.utils.data.DataLoader): data loader for validation data set
-            test_loader (torch.utils.data.DataLoader): data loader for test data set
-            optimizer (torch.optim.optimizer.Optimizer): optimizer algorithm.
-=======
             train_loader (torch.utils.data.DataLoader):
             validation_loader (torch.utils.data.DataLoader):
             test_loader (torch.utils.data.DataLoader):
             optimizer (torch.optim.optimizer.Optimizer or MultiOptimizer): optimizer algorithm.
->>>>>>> 288f7dd9
             criterion (torch.nn.modules.loss._Loss): criterion criterion during the training procedure.
             project_name (str): root name of the project
             experiment_name (str): name of the particular experiment
@@ -405,17 +398,10 @@
         Args:
             model (AIToolbox.torchtrain.model.TTFullModel or AIToolbox.torchtrain.model.ModelWrap): neural
                 network model
-<<<<<<< HEAD
-            train_loader (torch.utils.data.DataLoader): data loader for train data set
-            validation_loader (torch.utils.data.DataLoader or None): data loader for validation data set
-            test_loader (torch.utils.data.DataLoader or None): data loader for test data set
-            optimizer (torch.optim.optimizer.Optimizer): optimizer algorithm.
-=======
             train_loader (torch.utils.data.DataLoader):
             validation_loader (torch.utils.data.DataLoader or None):
             test_loader (torch.utils.data.DataLoader or None):
             optimizer (torch.optim.optimizer.Optimizer or MultiOptimizer): optimizer algorithm.
->>>>>>> 288f7dd9
             criterion (torch.nn.modules.loss._Loss): criterion criterion during the training procedure.
             project_name (str): root name of the project
             experiment_name (str): name of the particular experiment
@@ -480,26 +466,17 @@
         Args:
             model (AIToolbox.torchtrain.model.TTFullModel or AIToolbox.torchtrain.model.ModelWrap): neural
                 network model
-<<<<<<< HEAD
-            train_loader (torch.utils.data.DataLoader): data loader for train data set
-            validation_loader (torch.utils.data.DataLoader or None): data loader for validation data set
-            test_loader (torch.utils.data.DataLoader or None): data loader for test data set
-            optimizer (torch.optim.optimizer.Optimizer): optimizer algorithm.
-=======
             train_loader (torch.utils.data.DataLoader):
             validation_loader (torch.utils.data.DataLoader or None):
             test_loader (torch.utils.data.DataLoader or None):
             optimizer (torch.optim.optimizer.Optimizer or MultiOptimizer): optimizer algorithm.
->>>>>>> 288f7dd9
             criterion (torch.nn.modules.loss._Loss): criterion criterion during the training procedure.
             project_name (str): root name of the project
             experiment_name (str): name of the particular experiment
             local_model_result_folder_path (str): root local path where project folder will be created
             args (dict): used hyper-parameters
             val_result_package (AIToolbox.experiment_save.result_package.abstract_result_packages.AbstractResultPackage or None):
-                if provided the model performance is evaluated on the validation dataset
             test_result_package (AIToolbox.experiment_save.result_package.abstract_result_packages.AbstractResultPackage or None):
-                if provided the model performance is evaluated on the test dataset
             cloud_save_mode (str or None): Storage destination selector.
                 For AWS S3: 's3' / 'aws_s3' / 'aws'
                 For Google Cloud Storage: 'gcs' / 'google_storage' / 'google storage'
