--- conflicted
+++ resolved
@@ -2,18 +2,11 @@
 import time
 import datetime
 
-<<<<<<< HEAD
-from AIToolbox.cloud.AWS.model_save import KerasS3ModelSaver, PyTorchS3ModelSaver
+from AIToolbox.cloud.AWS.model_save import KerasS3ModelSaver, TensorFlowS3ModelSaver, PyTorchS3ModelSaver
 from AIToolbox.cloud.AWS.results_save import S3ResultsSaver
-from AIToolbox.cloud.GoogleCloud.model_save import KerasGoogleStorageModelSaver, PyTorchGoogleStorageModelSaver
+from AIToolbox.cloud.GoogleCloud.model_save import KerasGoogleStorageModelSaver, TensorFlowGoogleStorageModelSaver, \
+    PyTorchGoogleStorageModelSaver
 from AIToolbox.cloud.GoogleCloud.results_save import GoogleStorageResultsSaver
-=======
-from AIToolbox.AWS.model_save import KerasS3ModelSaver, TensorFlowS3ModelSaver, PyTorchS3ModelSaver
-from AIToolbox.AWS.results_save import S3ResultsSaver
-from AIToolbox.GoogleCloud.model_save import KerasGoogleStorageModelSaver, TensorFlowGoogleStorageModelSaver, \
-    PyTorchGoogleStorageModelSaver
-from AIToolbox.GoogleCloud.results_save import GoogleStorageResultsSaver
->>>>>>> 3c0560e8
 
 
 class AbstractExperimentSaver(ABC):
@@ -42,12 +35,8 @@
         """
 
         Args:
-<<<<<<< HEAD
             model_saver (AIToolbox.cloud.AWS.model_save.AbstractModelSaver):
-=======
-            model_saver (AIToolbox.AWS.model_save.AbstractModelSaver):
-            results_saver (AIToolbox.AWS.results_save.AbstractResultsSaver):
->>>>>>> 3c0560e8
+            results_saver (AIToolbox.cloud.AWS.results_save.AbstractResultsSaver):
             project_name (str):
             experiment_name (str):
         """
