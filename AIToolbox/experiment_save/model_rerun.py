--- conflicted
+++ resolved
@@ -30,13 +30,8 @@
 
 
 class PyTorchModelReRunner(AbstractModelReRunner):
-<<<<<<< HEAD
-    def __init__(self, model, data_loader, batch_model_feed_def):
+    def __init__(self, model, data_loader, batch_model_feed_def, callbacks=None):
         """Use trained PyTorch model to predict on the (new) dataset
-=======
-    def __init__(self, model, data_loader, batch_model_feed_def, callbacks=None):
-        """
->>>>>>> c987c51d
 
         Args:
             model (torch.nn.modules.Module): model used for prediction
