--- conflicted
+++ resolved
@@ -30,16 +30,6 @@
 
 
 class PyTorchModelReRunner(AbstractModelReRunner):
-<<<<<<< HEAD
-    def __init__(self, model, data_loader, batch_model_feed_def, callbacks=None):
-        """Use trained PyTorch model to predict on the (new) dataset
-
-        Args:
-            model (torch.nn.modules.Module): model used for prediction
-            data_loader (torch.utils.data.DataLoader): specify the dataset for which the predictions are wanted
-            batch_model_feed_def (AIToolbox.torchtrain.batch_model_feed_defs.AbstractModelFeedDefinition): batch data
-                feed definition
-=======
     def __init__(self, model, data_loader, callbacks=None):
         """
 
@@ -47,7 +37,6 @@
             model (AIToolbox.torchtrain.model.model.TTFullModel or AIToolbox.torchtrain.model.model.ModelWrap): neural
                 network model
             data_loader (torch.utils.data.DataLoader):
->>>>>>> 5e43cbce
         """
         AbstractModelReRunner.__init__(self, model, data_loader)
 
